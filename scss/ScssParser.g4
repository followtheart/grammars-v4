--- conflicted
+++ resolved
@@ -210,13 +210,8 @@
 //Imports
 importDeclaration
   : IMPORT referenceUrl SEMI
-<<<<<<< HEAD
-  | REQUIRE  referenceUrl SEMI?
-  | USE referenceUrl asClause? withClause? SEMI?
-=======
   | REQUIRE  referenceUrl SEMI
   | USE referenceUrl asClause? withClause? SEMI
->>>>>>> 3b1df605
   | FORWARD referenceUrl asClause? (showClause | hideClause)?
   ;
 
