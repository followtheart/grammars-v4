/*
T-SQL (Transact-SQL, MSSQL) grammar.
The MIT License (MIT).
Copyright (c) 2017, Mark Adams (madams51703@gmail.com)
Copyright (c) 2015-2017, Ivan Kochurkin (kvanttt@gmail.com), Positive Technologies.
Copyright (c) 2016, Scott Ure (scott@redstormsoftware.com).
Copyright (c) 2016, Rui Zhang (ruizhang.ccs@gmail.com).
Copyright (c) 2016, Marcus Henriksson (kuseman80@gmail.com).
Permission is hereby granted, free of charge, to any person obtaining a copy
of this software and associated documentation files (the "Software"), to deal
in the Software without restriction, including without limitation the rights
to use, copy, modify, merge, publish, distribute, sublicense, and/or sell
copies of the Software, and to permit persons to whom the Software is
furnished to do so, subject to the following conditions:
The above copyright notice and this permission notice shall be included in
all copies or substantial portions of the Software.
THE SOFTWARE IS PROVIDED "AS IS", WITHOUT WARRANTY OF ANY KIND, EXPRESS OR
IMPLIED, INCLUDING BUT NOT LIMITED TO THE WARRANTIES OF MERCHANTABILITY,
FITNESS FOR A PARTICULAR PURPOSE AND NONINFRINGEMENT. IN NO EVENT SHALL THE
AUTHORS OR COPYRIGHT HOLDERS BE LIABLE FOR ANY CLAIM, DAMAGES OR OTHER
LIABILITY, WHETHER IN AN ACTION OF CONTRACT, TORT OR OTHERWISE, ARISING FROM,
OUT OF OR IN CONNECTION WITH THE SOFTWARE OR THE USE OR OTHER DEALINGS IN
THE SOFTWARE.
*/

parser grammar TSqlParser;

options { tokenVocab=TSqlLexer; }

tsql_file
    : batch* EOF
    ;

batch
    : sql_clauses go_statement*
    ;

sql_clauses
    : (sql_clause SEMI?)+
    ;

sql_clause
    : dml_clause

    | ddl_clause

    | cfl_statement

    | dbcc_clause

    | empty_statement

    | another_statement

    | backup_statement
    ;

// Data Manipulation Language: https://msdn.microsoft.com/en-us/library/ff848766(v=sql.120).aspx
dml_clause
    : merge_statement
    | delete_statement
    | insert_statement
    | select_statement
    | update_statement
    ;

// Data Definition Language: https://msdn.microsoft.com/en-us/library/ff848799.aspx)
ddl_clause
    : alter_application_role
    | alter_assembly
    | alter_asymmetric_key
    | alter_authorization
    | alter_authorization_for_azure_dw
    | alter_authorization_for_parallel_dw
    | alter_authorization_for_sql_database
    | alter_availability_group
    | alter_certificate
    | alter_column_encryption_key
    | alter_credential
    | alter_cryptographic_provider
    | alter_database
    | alter_db_role
    | alter_endpoint
    | create_or_alter_event_session
    | alter_external_data_source
    | alter_external_library
    | alter_external_resource_pool
    | alter_fulltext_catalog
    | alter_fulltext_stoplist
    | alter_login_azure_sql
    | alter_login_azure_sql_dw_and_pdw
    | alter_login_sql_server
    | alter_master_key_azure_sql
    | alter_master_key_sql_server
    | alter_message_type
    | alter_partition_function
    | alter_partition_scheme
    | alter_remote_service_binding
    | alter_resource_governor
    | alter_schema_azure_sql_dw_and_pdw
    | alter_schema_sql
    | alter_sequence
    | alter_server_audit
    | alter_server_audit_specification
    | alter_server_configuration
    | alter_server_role
    | alter_server_role_pdw
    | alter_service
    | alter_service_master_key
    | alter_symmetric_key
    | alter_table
    | alter_user
    | alter_user_azure_sql
    | alter_workload_group
    | create_application_role
    | create_assembly
    | create_asymmetric_key
    | create_column_encryption_key
    | create_column_master_key
    | create_credential
    | create_cryptographic_provider
    | create_database
    | create_db_role
    | create_event_notification
    | create_external_library
    | create_external_resource_pool
    | create_fulltext_catalog
    | create_fulltext_stoplist
    | create_index
    | create_login_azure_sql
    | create_login_pdw
    | create_login_sql_server
    | create_master_key_azure_sql
    | create_master_key_sql_server
    | create_or_alter_broker_priority
    | create_or_alter_function
    | create_or_alter_procedure
    | create_or_alter_trigger
    | create_remote_service_binding
    | create_resource_pool
    | create_route
    | create_rule
    | create_schema
    | create_schema_azure_sql_dw_and_pdw
    | create_search_property_list
    | create_security_policy
    | create_sequence
    | create_server_audit
    | create_server_audit_specification
    | create_server_role
    | create_service
    | create_statistics
    | create_symmetric_key
    | create_synonym
    | create_table
    | create_type
    | create_user
    | create_user_azure_sql_dw
    | create_view
    | create_workload_group
    | create_xml_schema_collection
    | drop_aggregate
    | drop_application_role
    | drop_assembly
    | drop_asymmetric_key
    | drop_availability_group
    | drop_broker_priority
    | drop_certificate
    | drop_column_encryption_key
    | drop_column_master_key
    | drop_contract
    | drop_credential
    | drop_cryptograhic_provider
    | drop_database
    | drop_database_audit_specification
    | drop_database_scoped_credential
    | drop_db_role
    | drop_default
    | drop_endpoint
    | drop_event_notifications
    | drop_event_session
    | drop_external_data_source
    | drop_external_file_format
    | drop_external_library
    | drop_external_resource_pool
    | drop_external_table
    | drop_fulltext_catalog
    | drop_fulltext_index
    | drop_fulltext_stoplist
    | drop_function
    | drop_index
    | drop_login
    | drop_master_key
    | drop_message_type
    | drop_partition_function
    | drop_partition_scheme
    | drop_procedure
    | drop_queue
    | drop_remote_service_binding
    | drop_resource_pool
    | drop_route
    | drop_rule
    | drop_schema
    | drop_search_property_list
    | drop_security_policy
    | drop_sequence
    | drop_server_audit
    | drop_server_audit_specification
    | drop_server_role
    | drop_service
    | drop_signature
    | drop_statistics
    | drop_statistics_name_azure_dw_and_pdw
    | drop_symmetric_key
    | drop_synonym
    | drop_table
    | drop_trigger
    | drop_type
    | drop_user
    | drop_view
    | drop_workload_group
    | drop_xml_schema_collection
    | disable_trigger
    | enable_trigger
    | truncate_table
    ;
backup_statement
    : backup_database
    | backup_log
    | backup_certificate
    | backup_master_key
    | backup_service_master_key
    ;

// Control-of-Flow Language: https://docs.microsoft.com/en-us/sql/t-sql/language-elements/control-of-flow
cfl_statement
    : block_statement
    | break_statement
    | continue_statement
    | goto_statement
    | if_statement
    | return_statement
    | throw_statement
    | try_catch_statement
    | waitfor_statement
    | while_statement
    | print_statement
    | raiseerror_statement
    ;

// https://docs.microsoft.com/en-us/sql/t-sql/language-elements/begin-end-transact-sql
block_statement
    : BEGIN ';'? sql_clauses? END ';'?
    ;

// https://docs.microsoft.com/en-us/sql/t-sql/language-elements/break-transact-sql
break_statement
    : BREAK ';'?
    ;

// https://docs.microsoft.com/en-us/sql/t-sql/language-elements/continue-transact-sql
continue_statement
    : CONTINUE ';'?
    ;

// https://docs.microsoft.com/en-us/sql/t-sql/language-elements/goto-transact-sql
goto_statement
    : GOTO id ';'?
    | id ':' ';'?
    ;

// https://docs.microsoft.com/en-us/sql/t-sql/language-elements/return-transact-sql
return_statement
    : RETURN expression? ';'?
    ;

// https://docs.microsoft.com/en-us/sql/t-sql/language-elements/if-else-transact-sql
if_statement
    : IF search_condition sql_clause (ELSE sql_clause)? ';'?
    ;

// https://docs.microsoft.com/en-us/sql/t-sql/language-elements/throw-transact-sql
throw_statement
    : THROW (throw_error_number ',' throw_message ',' throw_state)? ';'?
    ;

throw_error_number
    : DECIMAL | LOCAL_ID
    ;

throw_message
    : STRING | LOCAL_ID
    ;

throw_state
    : DECIMAL | LOCAL_ID
    ;

// https://docs.microsoft.com/en-us/sql/t-sql/language-elements/try-catch-transact-sql
try_catch_statement
    : BEGIN TRY ';'? try_clauses=sql_clauses? END TRY ';'? BEGIN CATCH ';'? catch_clauses=sql_clauses? END CATCH ';'?
    ;

// https://docs.microsoft.com/en-us/sql/t-sql/language-elements/waitfor-transact-sql
waitfor_statement
    : WAITFOR receive_statement? ','? ((DELAY | TIME | TIMEOUT) time)?  expression? ';'?
    ;

// https://docs.microsoft.com/en-us/sql/t-sql/language-elements/while-transact-sql
while_statement
    : WHILE search_condition (sql_clause | BREAK ';'? | CONTINUE ';'?)
    ;

// https://docs.microsoft.com/en-us/sql/t-sql/language-elements/print-transact-sql
print_statement
    : PRINT expression ';'?
    ;

// https://docs.microsoft.com/en-us/sql/t-sql/language-elements/raiserror-transact-sql
raiseerror_statement
    : RAISERROR '(' msg=(DECIMAL | STRING | LOCAL_ID) ',' severity=constant_LOCAL_ID ','
    state=constant_LOCAL_ID (',' constant_LOCAL_ID)* ')' (WITH (LOG | SETERROR))? ';'?
    ;

empty_statement
    : ';'
    ;

another_statement
    : declare_statement
    | cursor_statement
    | conversation_statement
    | create_contract
    | create_queue
    | alter_queue
    | execute_statement
    | message_statement
    | security_statement
    | set_statement
    | transaction_statement
    | use_statement
    ;
// https://docs.microsoft.com/en-us/sql/t-sql/statements/alter-application-role-transact-sql

alter_application_role
    : ALTER APPLICATION ROLE appliction_role=id WITH  (COMMA? NAME EQUAL new_application_role_name=id)? (COMMA? PASSWORD EQUAL application_role_password=STRING)? (COMMA? DEFAULT_SCHEMA EQUAL app_role_default_schema=id)?
    ;

create_application_role
    : CREATE APPLICATION ROLE appliction_role=id WITH   (COMMA? PASSWORD EQUAL application_role_password=STRING)? (COMMA? DEFAULT_SCHEMA EQUAL app_role_default_schema=id)?
    ;

// https://docs.microsoft.com/en-us/sql/t-sql/statements/drop-aggregate-transact-sql

drop_aggregate
   : DROP AGGREGATE ( IF EXISTS )? ( schema_name=id DOT )? aggregate_name=id
   ;

// https://docs.microsoft.com/en-us/sql/t-sql/statements/drop-application-role-transact-sql
drop_application_role
    : DROP APPLICATION ROLE rolename=id
    ;

alter_assembly
    : alter_assembly_start assembly_name=id alter_assembly_clause
    ;

alter_assembly_start
    :  ALTER ASSEMBLY
    ;

alter_assembly_clause
    : alter_assembly_from_clause? alter_assembly_with_clause? alter_assembly_drop_clause? alter_assembly_add_clause?
    ;

alter_assembly_from_clause
    : alter_assembly_from_clause_start (client_assembly_specifier | alter_assembly_file_bits )
    ;

alter_assembly_from_clause_start
    : FROM
    ;

alter_assembly_drop_clause
    : alter_assembly_drop alter_assembly_drop_multiple_files
    ;

alter_assembly_drop_multiple_files
    : ALL
    | multiple_local_files
    ;

alter_assembly_drop
    : DROP
    ;

alter_assembly_add_clause
    : alter_asssembly_add_clause_start alter_assembly_client_file_clause
    ;

alter_asssembly_add_clause_start
    : ADD FILE FROM
    ;

// need to implement
alter_assembly_client_file_clause
    :  alter_assembly_file_name (alter_assembly_as id)?
    ;

alter_assembly_file_name
    : STRING
    ;

//need to implement
alter_assembly_file_bits
    : alter_assembly_as id
    ;

alter_assembly_as
    : AS
    ;

alter_assembly_with_clause
    : alter_assembly_with assembly_option
    ;

alter_assembly_with
    : WITH
    ;

client_assembly_specifier
    : network_file_share
    | local_file
    | STRING
    ;

assembly_option
    : PERMISSION_SET EQUAL (SAFE|EXTERNAL_ACCESS|UNSAFE)
    | VISIBILITY EQUAL (ON | OFF)
    | UNCHECKED DATA
    | assembly_option COMMA
    ;

network_file_share
    : network_file_start network_computer file_path
    ;

network_computer
    : computer_name=id
    ;

network_file_start
    : DOUBLE_BACK_SLASH
    ;

file_path
    : file_directory_path_separator file_path
    | id
    ;

file_directory_path_separator
    : '\\'
    ;

local_file
    : local_drive file_path
    ;

local_drive
    :
    DISK_DRIVE
    ;
multiple_local_files
    :
    multiple_local_file_start local_file SINGLE_QUOTE COMMA
    | local_file
    ;

multiple_local_file_start
    : SINGLE_QUOTE
    ;

// https://docs.microsoft.com/en-us/sql/t-sql/statements/create-assembly-transact-sql
create_assembly
    : CREATE ASSEMBLY assembly_name=id (AUTHORIZATION owner_name=id)?
       FROM (COMMA? (STRING|BINARY) )+
       (WITH PERMISSION_SET EQUAL (SAFE|EXTERNAL_ACCESS|UNSAFE) )?

    ;

// https://docs.microsoft.com/en-us/sql/t-sql/statements/drop-assembly-transact-sql
drop_assembly
    : DROP ASSEMBLY ( IF EXISTS )? (COMMA? assembly_name=id)+
       ( WITH NO DEPENDENTS )?
    ;
// https://docs.microsoft.com/en-us/sql/t-sql/statements/alter-asymmetric-key-transact-sql

alter_asymmetric_key
    :
    alter_asymmetric_key_start Asym_Key_Name=id (asymmetric_key_option | REMOVE PRIVATE KEY )
    ;

alter_asymmetric_key_start
    : ALTER ASYMMETRIC KEY
    ;

asymmetric_key_option
    : asymmetric_key_option_start asymmetric_key_password_change_option ( COMMA asymmetric_key_password_change_option)? RR_BRACKET
    ;

asymmetric_key_option_start
    : WITH PRIVATE KEY LR_BRACKET
    ;

asymmetric_key_password_change_option
    : DECRYPTION BY PASSWORD EQUAL STRING
    | ENCRYPTION BY PASSWORD EQUAL STRING
    ;


//https://docs.microsoft.com/en-us/sql/t-sql/statements/create-asymmetric-key-transact-sql

create_asymmetric_key
    : CREATE ASYMMETRIC KEY Asym_Key_Nam=id
       (AUTHORIZATION database_principal_name=id)?
       ( FROM (FILE EQUAL STRING |EXECUTABLE_FILE EQUAL STRING|ASSEMBLY Assembly_Name=id | PROVIDER Provider_Name=id) )?
       (WITH (ALGORITHM EQUAL ( RSA_4096 | RSA_3072 | RSA_2048 | RSA_1024 | RSA_512)  |PROVIDER_KEY_NAME EQUAL provider_key_name=STRING | CREATION_DISPOSITION EQUAL (CREATE_NEW|OPEN_EXISTING)  )   )?
       (ENCRYPTION BY PASSWORD EQUAL asymmetric_key_password=STRING )?
     ;

// https://docs.microsoft.com/en-us/sql/t-sql/statements/drop-asymmetric-key-transact-sql
drop_asymmetric_key
     : DROP ASYMMETRIC KEY key_name=id ( REMOVE PROVIDER KEY )?
     ;

// https://docs.microsoft.com/en-us/sql/t-sql/statements/alter-authorization-transact-sql

alter_authorization
    : alter_authorization_start (class_type colon_colon)? entity=entity_name entity_to authorization_grantee
    ;

authorization_grantee
    : principal_name=id
    | SCHEMA OWNER
    ;

entity_to
    : TO
    ;

colon_colon
    : COLON COLON
    ;

alter_authorization_start
    : ALTER AUTHORIZATION ON
    ;

alter_authorization_for_sql_database
    : alter_authorization_start (class_type_for_sql_database colon_colon)? entity=entity_name entity_to authorization_grantee
    ;

alter_authorization_for_azure_dw
    : alter_authorization_start (class_type_for_azure_dw colon_colon)? entity=entity_name_for_azure_dw entity_to authorization_grantee
    ;

alter_authorization_for_parallel_dw
    : alter_authorization_start (class_type_for_parallel_dw colon_colon)? entity=entity_name_for_parallel_dw entity_to authorization_grantee
    ;


class_type
    : OBJECT
    | ASSEMBLY
    | ASYMMETRIC KEY
    | AVAILABILITY GROUP
    | CERTIFICATE
    | CONTRACT
    | TYPE
    | DATABASE
    | ENDPOINT
    | FULLTEXT CATALOG
    | FULLTEXT STOPLIST
    | MESSAGE TYPE
    | REMOTE SERVICE BINDING
    | ROLE
    | ROUTE
    | SCHEMA
    | SEARCH PROPERTY LIST
    | SERVER ROLE
    | SERVICE
    | SYMMETRIC KEY
    | XML SCHEMA COLLECTION
    ;

class_type_for_sql_database
    :  OBJECT
    | ASSEMBLY
    | ASYMMETRIC KEY
    | CERTIFICATE
    | TYPE
    | DATABASE
    | FULLTEXT CATALOG
    | FULLTEXT STOPLIST
    | ROLE
    | SCHEMA
    | SEARCH PROPERTY LIST
    | SYMMETRIC KEY
    | XML SCHEMA COLLECTION
    ;

class_type_for_azure_dw
    : SCHEMA
    | OBJECT
    ;

class_type_for_parallel_dw
    : DATABASE
    | SCHEMA
    | OBJECT
    ;


// https://docs.microsoft.com/en-us/sql/t-sql/statements/drop-availability-group-transact-sql
drop_availability_group
    :  DROP AVAILABILITY GROUP group_name=id
    ;

// https://docs.microsoft.com/en-us/sql/t-sql/statements/alter-availability-group-transact-sql
alter_availability_group
    : alter_availability_group_start alter_availability_group_options
    ;

alter_availability_group_start
    : ALTER AVAILABILITY GROUP group_name=id
    ;

alter_availability_group_options
    : SET LR_BRACKET ( ( AUTOMATED_BACKUP_PREFERENCE EQUAL ( PRIMARY | SECONDARY_ONLY| SECONDARY | NONE )  | FAILURE_CONDITION_LEVEL  EQUAL DECIMAL   | HEALTH_CHECK_TIMEOUT EQUAL milliseconds=DECIMAL  | DB_FAILOVER  EQUAL ( ON | OFF )   | REQUIRED_SYNCHRONIZED_SECONDARIES_TO_COMMIT EQUAL DECIMAL ) RR_BRACKET  )
    | ADD DATABASE database_name=id
    | REMOVE DATABASE database_name=id
    | ADD REPLICA ON server_instance=STRING (WITH LR_BRACKET ( (ENDPOINT_URL EQUAL STRING)?   (COMMA? AVAILABILITY_MODE EQUAL (SYNCHRONOUS_COMMIT| ASYNCHRONOUS_COMMIT))?    (COMMA? FAILOVER_MODE EQUAL (AUTOMATIC|MANUAL) )?  (COMMA?   SEEDING_MODE EQUAL (AUTOMATIC|MANUAL) )?  (COMMA?  BACKUP_PRIORITY EQUAL DECIMAL)?  ( COMMA? PRIMARY_ROLE  LR_BRACKET ALLOW_CONNECTIONS EQUAL ( READ_WRITE | ALL ) RR_BRACKET)?   ( COMMA? SECONDARY_ROLE  LR_BRACKET ALLOW_CONNECTIONS EQUAL ( READ_ONLY  ) RR_BRACKET )? )
)    RR_BRACKET
        |SECONDARY_ROLE LR_BRACKET (ALLOW_CONNECTIONS EQUAL (NO|READ_ONLY|ALL) | READ_ONLY_ROUTING_LIST EQUAL ( LR_BRACKET ( ( STRING) ) RR_BRACKET ) )
        |PRIMARY_ROLE LR_BRACKET (ALLOW_CONNECTIONS EQUAL (NO|READ_ONLY|ALL) | READ_ONLY_ROUTING_LIST EQUAL ( LR_BRACKET ( (COMMA? STRING)*|NONE ) RR_BRACKET )
        | SESSION_TIMEOUT EQUAL session_timeout=DECIMAL
)
    | MODIFY REPLICA ON server_instance=STRING (WITH LR_BRACKET (ENDPOINT_URL EQUAL STRING|  AVAILABILITY_MODE EQUAL (SYNCHRONOUS_COMMIT| ASYNCHRONOUS_COMMIT)  | FAILOVER_MODE EQUAL (AUTOMATIC|MANUAL) |   SEEDING_MODE EQUAL (AUTOMATIC|MANUAL)  |  BACKUP_PRIORITY EQUAL DECIMAL  )
        |SECONDARY_ROLE LR_BRACKET (ALLOW_CONNECTIONS EQUAL (NO|READ_ONLY|ALL) | READ_ONLY_ROUTING_LIST EQUAL ( LR_BRACKET ( ( STRING) ) RR_BRACKET ) )
        |PRIMARY_ROLE LR_BRACKET (ALLOW_CONNECTIONS EQUAL (NO|READ_ONLY|ALL) | READ_ONLY_ROUTING_LIST EQUAL ( LR_BRACKET ( (COMMA? STRING)*|NONE ) RR_BRACKET )
         | SESSION_TIMEOUT EQUAL session_timeout=DECIMAL
)   ) RR_BRACKET
    | REMOVE REPLICA ON STRING
    | JOIN
    | JOIN AVAILABILITY GROUP ON (COMMA? ag_name=STRING WITH LR_BRACKET ( LISTENER_URL EQUAL STRING COMMA AVAILABILITY_MODE EQUAL (SYNCHRONOUS_COMMIT|ASYNCHRONOUS_COMMIT) COMMA FAILOVER_MODE EQUAL MANUAL COMMA SEEDING_MODE EQUAL (AUTOMATIC|MANUAL) RR_BRACKET ) )+
     | MODIFY AVAILABILITY GROUP ON (COMMA? ag_name_modified=STRING WITH LR_BRACKET (LISTENER_URL EQUAL STRING  (COMMA? AVAILABILITY_MODE EQUAL (SYNCHRONOUS_COMMIT|ASYNCHRONOUS_COMMIT) )? (COMMA? FAILOVER_MODE EQUAL MANUAL )? (COMMA? SEEDING_MODE EQUAL (AUTOMATIC|MANUAL))? RR_BRACKET ) )+
    |GRANT CREATE ANY DATABASE
    | DENY CREATE ANY DATABASE
    | FAILOVER
    | FORCE_FAILOVER_ALLOW_DATA_LOSS
    | ADD LISTENER listener_name=STRING  LR_BRACKET ( WITH DHCP (ON LR_BRACKET (IPV4_ADDR IPV4_ADDR ) RR_BRACKET ) | WITH IP LR_BRACKET (    (COMMA? LR_BRACKET ( IPV4_ADDR  COMMA  IPV4_ADDR  | IPV6_ADDR  ) RR_BRACKET)+ RR_BRACKET  (COMMA PORT EQUAL DECIMAL)? ) ) RR_BRACKET
    | MODIFY LISTENER (ADD IP LR_BRACKET (IPV4_ADDR IPV4_ADDR | IPV6_ADDR) RR_BRACKET | PORT EQUAL DECIMAL )
    |RESTART LISTENER STRING
    |REMOVE LISTENER STRING
    |OFFLINE
    | WITH LR_BRACKET DTC_SUPPORT EQUAL PER_DB RR_BRACKET
    ;

// https://docs.microsoft.com/en-us/sql/t-sql/statements/alter-broker-priority-transact-sql
// https://docs.microsoft.com/en-us/sql/t-sql/statements/create-broker-priority-transact-sql
create_or_alter_broker_priority
    : (CREATE | ALTER) BROKER PRIORITY ConversationPriorityName=id FOR CONVERSATION
      SET LR_BRACKET
     ( CONTRACT_NAME EQUAL ( ( id) | ANY )  COMMA?  )?
     ( LOCAL_SERVICE_NAME EQUAL (DOUBLE_FORWARD_SLASH? id | ANY ) COMMA? )?
     ( REMOTE_SERVICE_NAME  EQUAL (RemoteServiceName=STRING | ANY ) COMMA? )?
     ( PRIORITY_LEVEL EQUAL ( PriorityValue=DECIMAL | DEFAULT ) ) ?
     RR_BRACKET
    ;

// https://docs.microsoft.com/en-us/sql/t-sql/statements/drop-broker-priority-transact-sql
drop_broker_priority
    : DROP BROKER PRIORITY ConversationPriorityName=id
    ;

// https://docs.microsoft.com/en-us/sql/t-sql/statements/alter-certificate-transact-sql
alter_certificate
    : ALTER CERTIFICATE certificate_name=id (REMOVE PRIVATE_KEY | WITH PRIVATE KEY LR_BRACKET ( FILE EQUAL STRING COMMA? | DECRYPTION BY PASSWORD EQUAL STRING COMMA?| ENCRYPTION BY PASSWORD EQUAL STRING  COMMA?)+ RR_BRACKET | WITH ACTIVE FOR BEGIN_DIALOG EQUAL ( ON | OFF ) )
    ;

// https://docs.microsoft.com/en-us/sql/t-sql/statements/alter-column-encryption-key-transact-sql
alter_column_encryption_key
    : ALTER COLUMN ENCRYPTION KEY column_encryption_key=id (ADD | DROP) VALUE LR_BRACKET COLUMN_MASTER_KEY EQUAL column_master_key_name=id ( COMMA ALGORITHM EQUAL algorithm_name=STRING  COMMA ENCRYPTED_VALUE EQUAL BINARY)? RR_BRACKET
    ;

// https://docs.microsoft.com/en-us/sql/t-sql/statements/create-column-encryption-key-transact-sql
create_column_encryption_key
    :   CREATE COLUMN ENCRYPTION KEY column_encryption_key=id
         WITH VALUES
           (LR_BRACKET COMMA? COLUMN_MASTER_KEY EQUAL column_master_key_name=id COMMA
           ALGORITHM EQUAL algorithm_name=STRING  COMMA
           ENCRYPTED_VALUE EQUAL encrypted_value=BINARY RR_BRACKET COMMA?)+
     ;

// https://docs.microsoft.com/en-us/sql/t-sql/statements/drop-certificate-transact-sql
drop_certificate
     : DROP CERTIFICATE certificate_name=id
     ;

// https://docs.microsoft.com/en-us/sql/t-sql/statements/drop-column-encryption-key-transact-sql
drop_column_encryption_key
    : DROP COLUMN ENCRYPTION KEY key_name=id
    ;

// https://docs.microsoft.com/en-us/sql/t-sql/statements/drop-column-master-key-transact-sql
drop_column_master_key
    : DROP COLUMN MASTER KEY key_name=id
    ;

// https://docs.microsoft.com/en-us/sql/t-sql/statements/drop-contract-transact-sql
drop_contract
    : DROP CONTRACT dropped_contract_name=id
    ;

// https://docs.microsoft.com/en-us/sql/t-sql/statements/drop-credential-transact-sql
drop_credential
    : DROP CREDENTIAL credential_name=id
    ;

// https://docs.microsoft.com/en-us/sql/t-sql/statements/drop-cryptographic-provider-transact-sql
drop_cryptograhic_provider
    : DROP CRYPTOGRAPHIC PROVIDER provider_name=id
    ;


// https://docs.microsoft.com/en-us/sql/t-sql/statements/drop-database-transact-sql
drop_database
    : DROP DATABASE ( IF EXISTS )? (COMMA? database_name_or_database_snapshot_name=id)+
    ;

// https://docs.microsoft.com/en-us/sql/t-sql/statements/drop-database-audit-specification-transact-sql
drop_database_audit_specification
    : DROP DATABASE AUDIT SPECIFICATION audit_specification_name=id
    ;

// https://docs.microsoft.com/en-us/sql/t-sql/statements/drop-database-scoped-credential-transact-sql
drop_database_scoped_credential
   : DROP DATABASE SCOPED CREDENTIAL credential_name=id
   ;

// https://docs.microsoft.com/en-us/sql/t-sql/statements/drop-default-transact-sql
drop_default
    : DROP DEFAULT ( IF EXISTS )? (COMMA? (schema_name=id DOT)? default_name=id)
    ;

// https://docs.microsoft.com/en-us/sql/t-sql/statements/drop-endpoint-transact-sql
drop_endpoint
    : DROP ENDPOINT endPointName=id
    ;

// https://docs.microsoft.com/en-us/sql/t-sql/statements/drop-external-data-source-transact-sql
drop_external_data_source
    : DROP EXTERNAL DATA SOURCE external_data_source_name=id
    ;

// https://docs.microsoft.com/en-us/sql/t-sql/statements/drop-external-file-format-transact-sql
drop_external_file_format
    : DROP EXTERNAL FILE FORMAT external_file_format_name=id
    ;

// https://docs.microsoft.com/en-us/sql/t-sql/statements/drop-external-library-transact-sql
drop_external_library
    : DROP EXTERNAL LIBRARY library_name=id
( AUTHORIZATION owner_name=id )?
    ;

// https://docs.microsoft.com/en-us/sql/t-sql/statements/drop-external-resource-pool-transact-sql
drop_external_resource_pool
    : DROP EXTERNAL RESOURCE POOL pool_name=id
    ;

// https://docs.microsoft.com/en-us/sql/t-sql/statements/drop-external-table-transact-sql
drop_external_table
    : DROP EXTERNAL TABLE (database_name=id DOT)? (schema_name=id DOT)? table=id
    ;

// https://docs.microsoft.com/en-us/sql/t-sql/statements/drop-event-notification-transact-sql
drop_event_notifications
    : DROP EVENT NOTIFICATION (COMMA? notification_name=id)+
        ON (SERVER|DATABASE|QUEUE queue_name=id)
    ;

// https://docs.microsoft.com/en-us/sql/t-sql/statements/drop-event-session-transact-sql
drop_event_session
    : DROP EVENT SESSION event_session_name=id
        ON SERVER
    ;

// https://docs.microsoft.com/en-us/sql/t-sql/statements/drop-fulltext-catalog-transact-sql
drop_fulltext_catalog
   : DROP FULLTEXT CATALOG catalog_name=id
   ;

// https://docs.microsoft.com/en-us/sql/t-sql/statements/drop-fulltext-index-transact-sql
drop_fulltext_index
   : DROP FULLTEXT INDEX ON (schema=id DOT)? table=id
   ;

// https://docs.microsoft.com/en-us/sql/t-sql/statements/drop-fulltext-stoplist-transact-sql
drop_fulltext_stoplist
   : DROP FULLTEXT STOPLIST stoplist_name=id
   ;

// https://docs.microsoft.com/en-us/sql/t-sql/statements/drop-login-transact-sql
drop_login
     : DROP LOGIN login_name=id
     ;

// https://docs.microsoft.com/en-us/sql/t-sql/statements/drop-master-key-transact-sql
drop_master_key
     : DROP MASTER KEY
     ;

// https://docs.microsoft.com/en-us/sql/t-sql/statements/drop-message-type-transact-sql
drop_message_type
     : DROP MESSAGE TYPE message_type_name=id
     ;

// https://docs.microsoft.com/en-us/sql/t-sql/statements/drop-partition-function-transact-sql
drop_partition_function
     : DROP PARTITION FUNCTION partition_function_name=id
     ;

// https://docs.microsoft.com/en-us/sql/t-sql/statements/drop-partition-scheme-transact-sql
drop_partition_scheme
     : DROP PARTITION SCHEME partition_scheme_name=id
     ;

// https://docs.microsoft.com/en-us/sql/t-sql/statements/drop-queue-transact-sql
drop_queue
     : DROP QUEUE (database_name=id DOT)? (schema_name=id DOT)? queue_name=id
     ;

// https://docs.microsoft.com/en-us/sql/t-sql/statements/drop-remote-service-binding-transact-sql
drop_remote_service_binding
     : DROP REMOTE SERVICE BINDING binding_name=id
     ;

// https://docs.microsoft.com/en-us/sql/t-sql/statements/drop-resource-pool-transact-sql
drop_resource_pool
     : DROP RESOURCE POOL pool_name=id
     ;

// https://docs.microsoft.com/en-us/sql/t-sql/statements/drop-role-transact-sql
drop_db_role
     : DROP ROLE ( IF EXISTS )? role_name=id
     ;

// https://docs.microsoft.com/en-us/sql/t-sql/statements/drop-route-transact-sql
drop_route
     : DROP ROUTE route_name=id
     ;

// https://docs.microsoft.com/en-us/sql/t-sql/statements/drop-rule-transact-sql
drop_rule
     : DROP RULE ( IF EXISTS )? (COMMA? (schema_name=id DOT)? rule_name=id)?
     ;

// https://docs.microsoft.com/en-us/sql/t-sql/statements/drop-schema-transact-sql
drop_schema
     :  DROP SCHEMA  ( IF EXISTS )? schema_name=id
     ;

// https://docs.microsoft.com/en-us/sql/t-sql/statements/drop-search-property-list-transact-sql
drop_search_property_list
     : DROP SEARCH PROPERTY LIST property_list_name=id
     ;

// https://docs.microsoft.com/en-us/sql/t-sql/statements/drop-security-policy-transact-sql
drop_security_policy
     : DROP SECURITY POLICY ( IF EXISTS )? (schema_name=id DOT )? security_policy_name=id
     ;

// https://docs.microsoft.com/en-us/sql/t-sql/statements/drop-sequence-transact-sql
drop_sequence
     : DROP SEQUENCE ( IF EXISTS )? ( COMMA? (database_name=id DOT)? (schema_name=id DOT)?          sequence_name=id )?
     ;

// https://docs.microsoft.com/en-us/sql/t-sql/statements/drop-server-audit-transact-sql
drop_server_audit
     : DROP SERVER AUDIT audit_name=id
     ;

// https://docs.microsoft.com/en-us/sql/t-sql/statements/drop-server-audit-specification-transact-sql
drop_server_audit_specification
     : DROP SERVER AUDIT SPECIFICATION audit_specification_name=id
     ;

// https://docs.microsoft.com/en-us/sql/t-sql/statements/drop-server-role-transact-sql
drop_server_role
     : DROP SERVER ROLE role_name=id
     ;

// https://docs.microsoft.com/en-us/sql/t-sql/statements/drop-service-transact-sql
drop_service
     : DROP SERVICE dropped_service_name=id
     ;

// https://docs.microsoft.com/en-us/sql/t-sql/statements/drop-signature-transact-sql
drop_signature
     : DROP ( COUNTER )? SIGNATURE FROM (schema_name=id DOT)? module_name=id
         BY (COMMA?  CERTIFICATE cert_name=id
            | COMMA? ASYMMETRIC KEY Asym_key_name=id
            )+
     ;


drop_statistics_name_azure_dw_and_pdw
     :  DROP STATISTICS  (schema_name=id DOT)? object_name=id DOT statistics_name=id
     ;

// https://docs.microsoft.com/en-us/sql/t-sql/statements/drop-symmetric-key-transact-sql
drop_symmetric_key
     : DROP SYMMETRIC KEY symmetric_key_name=id (REMOVE PROVIDER KEY)?
     ;

// https://docs.microsoft.com/en-us/sql/t-sql/statements/drop-synonym-transact-sql
drop_synonym
     : DROP SYNONYM ( IF EXISTS )? ( schema=id DOT )? synonym_name=id
     ;


// https://docs.microsoft.com/en-us/sql/t-sql/statements/drop-user-transact-sql
drop_user
     : DROP USER ( IF EXISTS )? user_name=id
     ;

// https://docs.microsoft.com/en-us/sql/t-sql/statements/drop-workload-group-transact-sql
drop_workload_group
     : DROP WORKLOAD GROUP group_name=id
     ;

// https://docs.microsoft.com/en-us/sql/t-sql/statements/drop-xml-schema-collection-transact-sql
drop_xml_schema_collection
     : DROP XML SCHEMA COLLECTION ( relational_schema=id DOT )?  sql_identifier=id
     ;

// https://docs.microsoft.com/en-us/sql/t-sql/statements/disable-trigger-transact-sql
disable_trigger
     : DISABLE TRIGGER ( ( COMMA? (schema_name=id DOT)? trigger_name=id )+ | ALL)         ON ((schema_id=id DOT)? object_name=id|DATABASE|ALL SERVER)
     ;


// https://docs.microsoft.com/en-us/sql/t-sql/statements/enable-trigger-transact-sql
enable_trigger
     : ENABLE TRIGGER ( ( COMMA? (schema_name=id DOT)? trigger_name=id )+ | ALL)         ON ( (schema_id=id DOT)? object_name=id|DATABASE|ALL SERVER)
     ;

// https://docs.microsoft.com/en-us/sql/t-sql/statements/truncate-table-transact-sql
truncate_table
     : TRUNCATE TABLE  (database_name=id DOT)? (schema_name=id DOT)? table=id
          ( WITH LR_BRACKET
              PARTITIONS LR_BRACKET
                                (COMMA? (DECIMAL|DECIMAL TO DECIMAL) )+
                         RR_BRACKET

                 RR_BRACKET
          )?
     ;

// https://docs.microsoft.com/en-us/sql/t-sql/statements/create-column-master-key-transact-sql
create_column_master_key
     : CREATE COLUMN MASTER KEY key_name=id
         WITH LR_BRACKET
            KEY_STORE_PROVIDER_NAME EQUAL  key_store_provider_name=STRING COMMA
            KEY_PATH EQUAL key_path=STRING
           RR_BRACKET
      ;

// https://docs.microsoft.com/en-us/sql/t-sql/statements/alter-credential-transact-sql
alter_credential
    : ALTER CREDENTIAL credential_name=id
        WITH IDENTITY EQUAL identity_name=STRING
         ( COMMA SECRET EQUAL secret=STRING )?
    ;

// https://docs.microsoft.com/en-us/sql/t-sql/statements/create-credential-transact-sql
create_credential
    : CREATE CREDENTIAL credential_name=id
        WITH IDENTITY EQUAL identity_name=STRING
         ( COMMA SECRET EQUAL secret=STRING )?
         (  FOR CRYPTOGRAPHIC PROVIDER cryptographic_provider_name=id )?
    ;

// https://docs.microsoft.com/en-us/sql/t-sql/statements/alter-cryptographic-provider-transact-sql
alter_cryptographic_provider
    : ALTER CRYPTOGRAPHIC PROVIDER provider_name=id (FROM FILE EQUAL crypto_provider_ddl_file=STRING)? (ENABLE | DISABLE)?
    ;

// https://docs.microsoft.com/en-us/sql/t-sql/statements/create-cryptographic-provider-transact-sql
create_cryptographic_provider
    : CREATE CRYPTOGRAPHIC PROVIDER provider_name=id
      FROM FILE EQUAL path_of_DLL=STRING
    ;

// https://docs.microsoft.com/en-us/sql/t-sql/statements/create-event-notification-transact-sql
create_event_notification
    : CREATE EVENT NOTIFICATION event_notification_name=id
      ON (SERVER|DATABASE|QUEUE queue_name=id)
        (WITH FAN_IN)?
        FOR (COMMA? event_type_or_group=id)+
          TO SERVICE  broker_service=STRING  COMMA
             broker_service_specifier_or_current_database=STRING
    ;


// https://docs.microsoft.com/en-us/sql/t-sql/statements/alter-event-session-transact-sql
// https://docs.microsoft.com/en-us/sql/t-sql/statements/create-event-session-transact-sql
// todo: not implemented
create_or_alter_event_session
    : (CREATE | ALTER) EVENT SESSION event_session_name=id ON SERVER
       (COMMA? ADD EVENT ( (event_module_guid=id DOT)? event_package_name=id DOT event_name=id)
        (LR_BRACKET
          (SET ( COMMA? event_customizable_attributue=id EQUAL (DECIMAL|STRING) )* )?
          ( ACTION LR_BRACKET (COMMA? (event_module_guid=id DOT)? event_package_name=id DOT action_name=id)+  RR_BRACKET)+
          (WHERE event_session_predicate_expression)?
         RR_BRACKET )*
      )*
      (COMMA? DROP EVENT (event_module_guid=id DOT)? event_package_name=id DOT event_name=id )*

      ( (ADD TARGET (event_module_guid=id DOT)? event_package_name=id DOT target_name=id ) ( LR_BRACKET SET (COMMA? target_parameter_name=id EQUAL (LR_BRACKET? DECIMAL RR_BRACKET? |STRING) )+ RR_BRACKET )* )*
       (DROP TARGET (event_module_guid=id DOT)? event_package_name=id DOT target_name=id )*


     (WITH
           LR_BRACKET
           (COMMA? MAX_MEMORY EQUAL max_memory=DECIMAL (KB|MB) )?
           (COMMA? EVENT_RETENTION_MODE EQUAL (ALLOW_SINGLE_EVENT_LOSS | ALLOW_MULTIPLE_EVENT_LOSS | NO_EVENT_LOSS ) )?
           (COMMA? MAX_DISPATCH_LATENCY EQUAL (max_dispatch_latency_seconds=DECIMAL SECONDS | INFINITE) )?
           (COMMA?  MAX_EVENT_SIZE EQUAL max_event_size=DECIMAL (KB|MB) )?
           (COMMA? MEMORY_PARTITION_MODE EQUAL (NONE | PER_NODE | PER_CPU) )?
           (COMMA? TRACK_CAUSALITY EQUAL (ON|OFF) )?
           (COMMA? STARTUP_STATE EQUAL (ON|OFF) )?
           RR_BRACKET
     )?
     (STATE EQUAL (START|STOP) )?

    ;

event_session_predicate_expression
     : ( COMMA? (AND|OR)? NOT? ( event_session_predicate_factor | LR_BRACKET event_session_predicate_expression RR_BRACKET) )+
     ;

event_session_predicate_factor
     : event_session_predicate_leaf
     | LR_BRACKET event_session_predicate_expression RR_BRACKET
     ;

event_session_predicate_leaf
     : (event_field_name=id | (event_field_name=id |( (event_module_guid=id DOT)?  event_package_name=id DOT predicate_source_name=id ) ) (EQUAL |(LESS GREATER) | (EXCLAMATION EQUAL) | GREATER  | (GREATER EQUAL)| LESS | LESS EQUAL) (DECIMAL | STRING) )
     | (event_module_guid=id DOT)?  event_package_name=id DOT predicate_compare_name=id LR_BRACKET (event_field_name=id |( (event_module_guid=id DOT)?  event_package_name=id DOT predicate_source_name=id ) COMMA  (DECIMAL | STRING) ) RR_BRACKET
     ;

// https://docs.microsoft.com/en-us/sql/t-sql/statements/alter-external-data-source-transact-sql
alter_external_data_source
    : ALTER EXTERNAL DATA SOURCE data_source_name=id  SET
    ( LOCATION EQUAL location=(QUOTED_URL|QUOTED_HOST_AND_PORT) COMMA? |  RESOURCE_MANAGER_LOCATION EQUAL resource_manager_location=(QUOTED_URL|QUOTED_HOST_AND_PORT) COMMA? |  CREDENTIAL EQUAL credential_name=id )+
    | ALTER EXTERNAL DATA SOURCE data_source_name=id WITH LR_BRACKET TYPE EQUAL BLOB_STORAGE COMMA LOCATION EQUAL location=STRING (COMMA CREDENTIAL EQUAL credential_name=id )? RR_BRACKET
    ;


// https://docs.microsoft.com/en-us/sql/t-sql/statements/alter-external-library-transact-sql
alter_external_library
    : ALTER EXTERNAL LIBRARY library_name=id (AUTHORIZATION owner_name=id)?
       (SET|ADD) ( LR_BRACKET CONTENT EQUAL (client_library=STRING | BINARY | NONE) (COMMA PLATFORM EQUAL (WINDOWS|LINUX)? RR_BRACKET) WITH (COMMA? LANGUAGE EQUAL (R|PYTHON) | DATA_SOURCE EQUAL external_data_source_name=id )+ RR_BRACKET )
   ;

// https://docs.microsoft.com/en-us/sql/t-sql/statements/create-external-library-transact-sql
create_external_library
    : CREATE EXTERNAL LIBRARY library_name=id (AUTHORIZATION owner_name=id)?
       FROM (COMMA? LR_BRACKET?  (CONTENT EQUAL)? (client_library=STRING | BINARY | NONE) (COMMA PLATFORM EQUAL (WINDOWS|LINUX)? RR_BRACKET)? ) ( WITH (COMMA? LANGUAGE EQUAL (R|PYTHON) | DATA_SOURCE EQUAL external_data_source_name=id )+ RR_BRACKET  )?
   ;


// https://docs.microsoft.com/en-us/sql/t-sql/statements/alter-external-resource-pool-transact-sql
alter_external_resource_pool
    : ALTER EXTERNAL RESOURCE POOL (pool_name=id | DEFAULT_DOUBLE_QUOTE) WITH LR_BRACKET MAX_CPU_PERCENT EQUAL max_cpu_percent=DECIMAL ( COMMA? AFFINITY CPU EQUAL (AUTO|(COMMA? DECIMAL TO DECIMAL |COMMA DECIMAL )+ ) | NUMANODE EQUAL (COMMA? DECIMAL TO DECIMAL| COMMA? DECIMAL )+  ) (COMMA? MAX_MEMORY_PERCENT EQUAL max_memory_percent=DECIMAL)? (COMMA? MAX_PROCESSES EQUAL max_processes=DECIMAL)?  RR_BRACKET
    ;

// https://docs.microsoft.com/en-us/sql/t-sql/statements/create-external-resource-pool-transact-sql
create_external_resource_pool
    : CREATE EXTERNAL RESOURCE POOL pool_name=id  WITH LR_BRACKET MAX_CPU_PERCENT EQUAL max_cpu_percent=DECIMAL ( COMMA? AFFINITY CPU EQUAL (AUTO|(COMMA? DECIMAL TO DECIMAL |COMMA DECIMAL )+ ) | NUMANODE EQUAL (COMMA? DECIMAL TO DECIMAL| COMMA? DECIMAL )+  ) (COMMA? MAX_MEMORY_PERCENT EQUAL max_memory_percent=DECIMAL)? (COMMA? MAX_PROCESSES EQUAL max_processes=DECIMAL)?  RR_BRACKET
    ;

// https://docs.microsoft.com/en-us/sql/t-sql/statements/alter-fulltext-catalog-transact-sql
alter_fulltext_catalog
    : ALTER FULLTEXT CATALOG catalog_name=id (REBUILD (WITH ACCENT_SENSITIVITY EQUAL (ON|OFF) )? | REORGANIZE | AS DEFAULT )
    ;

// https://docs.microsoft.com/en-us/sql/t-sql/statements/create-fulltext-catalog-transact-sql
create_fulltext_catalog
    : CREATE FULLTEXT CATALOG catalog_name=id
        (ON FILEGROUP filegroup=id)?
        (IN PATH rootpath=STRING)?
        (WITH ACCENT_SENSITIVITY EQUAL (ON|OFF) )?
        (AS DEFAULT)?
        (AUTHORIZATION owner_name=id)?
    ;



// https://docs.microsoft.com/en-us/sql/t-sql/statements/alter-fulltext-stoplist-transact-sql
alter_fulltext_stoplist
    : ALTER FULLTEXT STOPLIST stoplist_name=id (ADD stopword=STRING LANGUAGE (STRING|DECIMAL|BINARY) | DROP ( stopword=STRING LANGUAGE (STRING|DECIMAL|BINARY) |ALL (STRING|DECIMAL|BINARY) | ALL ) )
    ;

// https://docs.microsoft.com/en-us/sql/t-sql/statements/create-fulltext-stoplist-transact-sql
create_fulltext_stoplist
    :   CREATE FULLTEXT STOPLIST stoplist_name=id
          (FROM ( (database_name=id DOT)? source_stoplist_name=id |SYSTEM STOPLIST ) )?
          (AUTHORIZATION owner_name=id)?
    ;


// https://docs.microsoft.com/en-us/sql/t-sql/statements/alter-login-transact-sql
alter_login_sql_server
    : ALTER LOGIN login_name=id
       ( (ENABLE|DISABLE)?  | WITH ( (PASSWORD EQUAL ( password=STRING | password_hash=BINARY HASHED ) ) (MUST_CHANGE|UNLOCK)* )? (OLD_PASSWORD EQUAL old_password=STRING (MUST_CHANGE|UNLOCK)* )? (DEFAULT_DATABASE EQUAL default_database=id)? (DEFAULT_LANGUAGE EQUAL default_laguage=id)?  (NAME EQUAL login_name=id)? (CHECK_POLICY EQUAL (ON|OFF) )? (CHECK_EXPIRATION EQUAL (ON|OFF) )? (CREDENTIAL EQUAL credential_name=id)? (NO CREDENTIAL)? | (ADD|DROP) CREDENTIAL credential_name=id )
    ;

// https://docs.microsoft.com/en-us/sql/t-sql/statements/create-login-transact-sql
create_login_sql_server
    : CREATE LOGIN login_name=id
       ( WITH ( (PASSWORD EQUAL ( password=STRING | password_hash=BINARY HASHED ) ) (MUST_CHANGE|UNLOCK)* )?
       (COMMA? SID EQUAL sid=BINARY)?
       (COMMA? DEFAULT_DATABASE EQUAL default_database=id)?
       (COMMA? DEFAULT_LANGUAGE EQUAL default_laguage=id)?
       (COMMA? CHECK_EXPIRATION EQUAL (ON|OFF) )?
       (COMMA? CHECK_POLICY EQUAL (ON|OFF) )?
       (COMMA? CREDENTIAL EQUAL credential_name=id)?
      |(FROM
	(WINDOWS
          (WITH (COMMA? DEFAULT_DATABASE EQUAL default_database=id)? (COMMA?  DEFAULT_LANGUAGE EQUAL default_language=STRING)? )
        | CERTIFICATE certname=id
        | ASYMMETRIC KEY asym_key_name=id
                )
        )
      )
    ;

alter_login_azure_sql
    : ALTER LOGIN login_name=id ( (ENABLE|DISABLE)? | WITH (PASSWORD EQUAL password=STRING (OLD_PASSWORD EQUAL old_password=STRING)? | NAME EQUAL login_name=id ) )
    ;

create_login_azure_sql
    : CREATE LOGIN login_name=id
       WITH PASSWORD EQUAL STRING (SID EQUAL sid=BINARY)?
    ;

alter_login_azure_sql_dw_and_pdw
    : ALTER LOGIN login_name=id ( (ENABLE|DISABLE)? | WITH (PASSWORD EQUAL password=STRING (OLD_PASSWORD EQUAL old_password=STRING (MUST_CHANGE|UNLOCK)* )? | NAME EQUAL login_name=id ) )
    ;

create_login_pdw
    : CREATE LOGIN loginName=id
        (WITH
          ( PASSWORD EQUAL password=STRING (MUST_CHANGE)?
              (CHECK_POLICY EQUAL (ON|OFF)? )?
          )
        | FROM WINDOWS
        )
     ;

// https://docs.microsoft.com/en-us/sql/t-sql/statements/alter-master-key-transact-sql
alter_master_key_sql_server
    : ALTER MASTER KEY ( (FORCE)? REGENERATE WITH ENCRYPTION BY PASSWORD EQUAL password=STRING |(ADD|DROP) ENCRYPTION BY (SERVICE MASTER KEY | PASSWORD EQUAL encryption_password=STRING) )
    ;

// https://docs.microsoft.com/en-us/sql/t-sql/statements/create-master-key-transact-sql
create_master_key_sql_server
    : CREATE MASTER KEY ENCRYPTION BY PASSWORD EQUAL password=STRING
    ;

alter_master_key_azure_sql
    : ALTER MASTER KEY ( (FORCE)? REGENERATE WITH ENCRYPTION BY PASSWORD EQUAL password=STRING |ADD ENCRYPTION BY (SERVICE MASTER KEY | PASSWORD EQUAL encryption_password=STRING) | DROP ENCRYPTION BY  PASSWORD EQUAL encryption_password=STRING )
    ;

create_master_key_azure_sql
    : CREATE MASTER KEY (ENCRYPTION BY PASSWORD EQUAL password=STRING)?
    ;


// https://docs.microsoft.com/en-us/sql/t-sql/statements/alter-message-type-transact-sql
alter_message_type
    : ALTER MESSAGE TYPE message_type_name=id VALIDATION EQUAL (NONE | EMPTY | WELL_FORMED_XML | VALID_XML WITH SCHEMA COLLECTION schema_collection_name=id)
    ;


// https://docs.microsoft.com/en-us/sql/t-sql/statements/alter-partition-function-transact-sql
alter_partition_function
    : ALTER PARTITION FUNCTION partition_function_name=id LR_BRACKET RR_BRACKET        (SPLIT|MERGE) RANGE LR_BRACKET DECIMAL RR_BRACKET
    ;


// https://docs.microsoft.com/en-us/sql/t-sql/statements/alter-partition-scheme-transact-sql
alter_partition_scheme
    : ALTER PARTITION SCHEME partition_scheme_name=id NEXT USED (file_group_name=id)?
    ;

// https://docs.microsoft.com/en-us/sql/t-sql/statements/alter-remote-service-binding-transact-sql
alter_remote_service_binding
    : ALTER REMOTE SERVICE BINDING binding_name=id
        WITH (USER EQUAL user_name=id)?
             (COMMA ANONYMOUS EQUAL (ON|OFF) )?
    ;

// https://docs.microsoft.com/en-us/sql/t-sql/statements/create-remote-service-binding-transact-sql
create_remote_service_binding
    : CREATE REMOTE SERVICE BINDING binding_name=id
         (AUTHORIZATION owner_name=id)?
         TO SERVICE remote_service_name=STRING
         WITH (USER EQUAL user_name=id)?
              (COMMA ANONYMOUS EQUAL (ON|OFF) )?
    ;

// https://docs.microsoft.com/en-us/sql/t-sql/statements/create-resource-pool-transact-sql
create_resource_pool
    : CREATE RESOURCE POOL pool_name=id
        (WITH
            LR_BRACKET
               (COMMA? MIN_CPU_PERCENT EQUAL DECIMAL)?
               (COMMA? MAX_CPU_PERCENT EQUAL DECIMAL)?
               (COMMA? CAP_CPU_PERCENT EQUAL DECIMAL)?
               (COMMA? AFFINITY SCHEDULER EQUAL
                                  (AUTO
                                   | LR_BRACKET (COMMA? (DECIMAL|DECIMAL TO DECIMAL) )+ RR_BRACKET
                                   | NUMANODE EQUAL LR_BRACKET (COMMA? (DECIMAL|DECIMAL TO DECIMAL) )+ RR_BRACKET
                                   )
               )?
               (COMMA? MIN_MEMORY_PERCENT EQUAL DECIMAL)?
               (COMMA? MAX_MEMORY_PERCENT EQUAL DECIMAL)?
               (COMMA? MIN_IOPS_PER_VOLUME EQUAL DECIMAL)?
               (COMMA? MAX_IOPS_PER_VOLUME EQUAL DECIMAL)?
            RR_BRACKET
         )?
     ;

// https://docs.microsoft.com/en-us/sql/t-sql/statements/alter-resource-governor-transact-sql
alter_resource_governor
    : ALTER RESOURCE GOVERNOR ( (DISABLE | RECONFIGURE) | WITH LR_BRACKET CLASSIFIER_FUNCTION EQUAL ( schema_name=id DOT function_name=id | NULL ) RR_BRACKET | RESET STATISTICS | WITH LR_BRACKET MAX_OUTSTANDING_IO_PER_VOLUME EQUAL max_outstanding_io_per_volume=DECIMAL RR_BRACKET )
    ;

// https://docs.microsoft.com/en-us/sql/t-sql/statements/alter-role-transact-sql
alter_db_role
    : ALTER ROLE role_name=id
        ( (ADD|DROP) MEMBER database_principal=id
        | WITH NAME EQUAL new_role_name=id )
    ;

// https://docs.microsoft.com/en-us/sql/t-sql/statements/create-role-transact-sql
create_db_role
    : CREATE ROLE role_name=id (AUTHORIZATION owner_name = id)?
    ;

// https://docs.microsoft.com/en-us/sql/t-sql/statements/create-route-transact-sql
create_route
    : CREATE ROUTE route_name=id
        (AUTHORIZATION owner_name=id)?
        WITH
          (COMMA? SERVICE_NAME EQUAL route_service_name=STRING)?
          (COMMA? BROKER_INSTANCE EQUAL broker_instance_identifier=STRING)?
          (COMMA? LIFETIME EQUAL DECIMAL)?
          COMMA? ADDRESS EQUAL (STRING|QUOTED_URL)
          (COMMA MIRROR_ADDRESS EQUAL (STRING|QUOTED_URL) )?
    ;

// https://docs.microsoft.com/en-us/sql/t-sql/statements/create-rule-transact-sql
create_rule
    : CREATE RULE (schema_name=id DOT)? rule_name=id
        AS search_condition
    ;

// https://docs.microsoft.com/en-us/sql/t-sql/statements/alter-schema-transact-sql
alter_schema_sql
    : ALTER SCHEMA schema_name=id TRANSFER ((OBJECT|TYPE|XML SCHEMA COLLECTION) COLON COLON )? id (DOT id)?
    ;

// https://docs.microsoft.com/en-us/sql/t-sql/statements/create-schema-transact-sql
create_schema
    : CREATE SCHEMA
	(schema_name=id
        |AUTHORIZATION owner_name=id
        | schema_name=id AUTHORIZATION owner_name=id
        )
        (create_table
         |create_view
         | (GRANT|DENY) (SELECT|INSERT|DELETE|UPDATE) ON (SCHEMA COLON COLON)? object_name=id TO owner_name=id
         | REVOKE (SELECT|INSERT|DELETE|UPDATE) ON (SCHEMA COLON COLON)? object_name=id FROM owner_name=id
        )*
    ;

create_schema_azure_sql_dw_and_pdw
    :
CREATE SCHEMA schema_name=id (AUTHORIZATION owner_name=id )?
    ;

alter_schema_azure_sql_dw_and_pdw
    : ALTER SCHEMA schema_name=id TRANSFER (OBJECT COLON COLON )? id (DOT ID)?
    ;

// https://docs.microsoft.com/en-us/sql/t-sql/statements/create-search-property-list-transact-sql
create_search_property_list
    : CREATE SEARCH PROPERTY LIST new_list_name=id
        (FROM (database_name=id DOT)? source_list_name=id )?
        (AUTHORIZATION owner_name=id)?
    ;

// https://docs.microsoft.com/en-us/sql/t-sql/statements/create-security-policy-transact-sql
create_security_policy
   : CREATE SECURITY POLICY (schema_name=id DOT)? security_policy_name=id
        (COMMA? ADD (FILTER|BLOCK)? PREDICATE tvf_schema_name=id DOT security_predicate_function_name=id
            LR_BRACKET (COMMA? column_name_or_arguments=id)+ RR_BRACKET
              ON table_schema_name=id DOT name=id
                (COMMA? AFTER (INSERT|UPDATE)
                | COMMA? BEFORE (UPDATE|DELETE)
                )*
         )+
            (WITH LR_BRACKET
                     STATE EQUAL (ON|OFF)
		     (SCHEMABINDING (ON|OFF) )?
                  RR_BRACKET
             )?
             (NOT FOR REPLICATION)?
     ;

// https://docs.microsoft.com/en-us/sql/t-sql/statements/alter-sequence-transact-sql
alter_sequence
    : ALTER SEQUENCE (schema_name=id DOT)? sequence_name=id ( RESTART (WITH DECIMAL)? )? (INCREMENT BY sequnce_increment=DECIMAL )? ( MINVALUE DECIMAL| NO MINVALUE)? (MAXVALUE DECIMAL| NO MAXVALUE)? (CYCLE|NO CYCLE)? (CACHE DECIMAL | NO CACHE)?
    ;

// https://docs.microsoft.com/en-us/sql/t-sql/statements/create-sequence-transact-sql
create_sequence
    : CREATE SEQUENCE (schema_name=id DOT)? sequence_name=id
        (AS data_type  )?
        (START WITH DECIMAL)?
        (INCREMENT BY MINUS? DECIMAL)?
        (MINVALUE DECIMAL? | NO MINVALUE)?
        (MAXVALUE DECIMAL? | NO MAXVALUE)?
        (CYCLE|NO CYCLE)?
        (CACHE DECIMAL? | NO CACHE)?
     ;

// https://docs.microsoft.com/en-us/sql/t-sql/statements/alter-server-audit-transact-sql
alter_server_audit
    : ALTER SERVER AUDIT audit_name=id
        ( ( TO
              (FILE
                ( LR_BRACKET
                   ( COMMA? FILEPATH EQUAL filepath=STRING
                    | COMMA? MAXSIZE EQUAL ( DECIMAL (MB|GB|TB)
                    |  UNLIMITED
                   )
                   | COMMA? MAX_ROLLOVER_FILES EQUAL max_rollover_files=(DECIMAL|UNLIMITED)
                   | COMMA? MAX_FILES EQUAL max_files=DECIMAL
                   | COMMA? RESERVE_DISK_SPACE EQUAL (ON|OFF)  )*
                 RR_BRACKET )
                | APPLICATION_LOG
                | SECURITY_LOG
            ) )?
            ( WITH LR_BRACKET
              (COMMA? QUEUE_DELAY EQUAL queue_delay=DECIMAL
              | COMMA? ON_FAILURE EQUAL (CONTINUE | SHUTDOWN|FAIL_OPERATION)
              |COMMA?  STATE EQUAL (ON|OFF) )*
              RR_BRACKET
            )?
            ( WHERE ( COMMA? (NOT?) event_field_name=id
                                    (EQUAL
                                    |(LESS GREATER)
                                    | (EXCLAMATION EQUAL)
                                    | GREATER
                                    | (GREATER EQUAL)
                                    | LESS
                                    | LESS EQUAL
                                    )
                                      (DECIMAL | STRING)
                    | COMMA? (AND|OR) NOT? (EQUAL
                                           |(LESS GREATER)
                                           | (EXCLAMATION EQUAL)
                                           | GREATER
                                           | (GREATER EQUAL)
                                           | LESS
                                           | LESS EQUAL)
                                             (DECIMAL | STRING) ) )?
        |REMOVE WHERE
        | MODIFY NAME EQUAL new_audit_name=id
       )
    ;

// https://docs.microsoft.com/en-us/sql/t-sql/statements/create-server-audit-transact-sql
create_server_audit
    : CREATE SERVER AUDIT audit_name=id
        ( ( TO
              (FILE
                ( LR_BRACKET
                   ( COMMA? FILEPATH EQUAL filepath=STRING
                    | COMMA? MAXSIZE EQUAL ( DECIMAL (MB|GB|TB)
                    |  UNLIMITED
                   )
                   | COMMA? MAX_ROLLOVER_FILES EQUAL max_rollover_files=(DECIMAL|UNLIMITED)
                   | COMMA? MAX_FILES EQUAL max_files=DECIMAL
                   | COMMA? RESERVE_DISK_SPACE EQUAL (ON|OFF)  )*
                 RR_BRACKET )
                | APPLICATION_LOG
                | SECURITY_LOG
            ) )?
            ( WITH LR_BRACKET
              (COMMA? QUEUE_DELAY EQUAL queue_delay=DECIMAL
              | COMMA? ON_FAILURE EQUAL (CONTINUE | SHUTDOWN|FAIL_OPERATION)
              |COMMA?  STATE EQUAL (ON|OFF)
              |COMMA? AUDIT_GUID EQUAL audit_guid=id
            )*

              RR_BRACKET
            )?
            ( WHERE ( COMMA? (NOT?) event_field_name=id
                                    (EQUAL
                                    |(LESS GREATER)
                                    | (EXCLAMATION EQUAL)
                                    | GREATER
                                    | (GREATER EQUAL)
                                    | LESS
                                    | LESS EQUAL
                                    )
                                      (DECIMAL | STRING)
                    | COMMA? (AND|OR) NOT? (EQUAL
                                           |(LESS GREATER)
                                           | (EXCLAMATION EQUAL)
                                           | GREATER
                                           | (GREATER EQUAL)
                                           | LESS
                                           | LESS EQUAL)
                                             (DECIMAL | STRING) ) )?
        |REMOVE WHERE
        | MODIFY NAME EQUAL new_audit_name=id
       )
    ;

// https://docs.microsoft.com/en-us/sql/t-sql/statements/alter-server-audit-specification-transact-sql

alter_server_audit_specification
    : ALTER SERVER AUDIT SPECIFICATION audit_specification_name=id
       (FOR SERVER AUDIT audit_name=id)?
       ( (ADD|DROP) LR_BRACKET  audit_action_group_name=id RR_BRACKET )*
         (WITH LR_BRACKET STATE EQUAL (ON|OFF) RR_BRACKET )?
    ;

// https://docs.microsoft.com/en-us/sql/t-sql/statements/create-server-audit-specification-transact-sql
create_server_audit_specification
    : CREATE SERVER AUDIT SPECIFICATION audit_specification_name=id
       (FOR SERVER AUDIT audit_name=id)?
       ( ADD LR_BRACKET  audit_action_group_name=id RR_BRACKET )*
         (WITH LR_BRACKET STATE EQUAL (ON|OFF) RR_BRACKET )?
    ;


// https://docs.microsoft.com/en-us/sql/t-sql/statements/alter-server-configuration-transact-sql

alter_server_configuration
    : ALTER SERVER CONFIGURATION
      SET  ( (PROCESS AFFINITY (CPU EQUAL (AUTO | (COMMA? DECIMAL | COMMA? DECIMAL TO DECIMAL)+ ) | NUMANODE EQUAL ( COMMA? DECIMAL |COMMA?  DECIMAL TO DECIMAL)+ ) | DIAGNOSTICS LOG (ON|OFF|PATH EQUAL (STRING | DEFAULT) |MAX_SIZE EQUAL (DECIMAL MB |DEFAULT)|MAX_FILES EQUAL (DECIMAL|DEFAULT) ) | FAILOVER CLUSTER PROPERTY (VERBOSELOGGING EQUAL (STRING|DEFAULT) |SQLDUMPERFLAGS EQUAL (STRING|DEFAULT) | SQLDUMPERPATH EQUAL (STRING|DEFAULT) | SQLDUMPERTIMEOUT (STRING|DEFAULT) | FAILURECONDITIONLEVEL EQUAL (STRING|DEFAULT) | HEALTHCHECKTIMEOUT EQUAL (DECIMAL|DEFAULT) ) | HADR CLUSTER CONTEXT EQUAL (STRING|LOCAL) | BUFFER POOL EXTENSION (ON LR_BRACKET FILENAME EQUAL STRING COMMA SIZE EQUAL DECIMAL (KB|MB|GB)  RR_BRACKET | OFF ) | SET SOFTNUMA (ON|OFF) ) )
    ;

// https://docs.microsoft.com/en-us/sql/t-sql/statements/alter-server-role-transact-sql
alter_server_role
    : ALTER SERVER ROLE server_role_name=id
      ( (ADD|DROP) MEMBER server_principal=id
      | WITH NAME EQUAL new_server_role_name=id
      )
    ;
// https://docs.microsoft.com/en-us/sql/t-sql/statements/create-server-role-transact-sql
create_server_role
    : CREATE SERVER ROLE server_role=id (AUTHORIZATION server_principal=id)?
    ;

alter_server_role_pdw
    : ALTER SERVER ROLE server_role_name=id (ADD|DROP) MEMBER login=id
    ;

// https://docs.microsoft.com/en-us/sql/t-sql/statements/alter-service-transact-sql
alter_service
    : ALTER SERVICE modified_service_name=id (ON QUEUE (schema_name=id DOT) queue_name=id)? (COMMA? (ADD|DROP) modified_contract_name=id)*
    ;

// https://docs.microsoft.com/en-us/sql/t-sql/statements/create-service-transact-sql
create_service
    : CREATE SERVICE create_service_name=id
        (AUTHORIZATION owner_name=id)?
        ON QUEUE (schema_name=id DOT)? queue_name=id
          ( LR_BRACKET (COMMA? (id|DEFAULT) )+ RR_BRACKET )?
    ;


// https://docs.microsoft.com/en-us/sql/t-sql/statements/alter-service-master-key-transact-sql

alter_service_master_key
    : ALTER SERVICE MASTER KEY ( FORCE? REGENERATE | (WITH (OLD_ACCOUNT EQUAL acold_account_name=STRING COMMA OLD_PASSWORD EQUAL old_password=STRING | NEW_ACCOUNT EQUAL new_account_name=STRING COMMA NEW_PASSWORD EQUAL new_password=STRING)?  ) )
    ;

// https://docs.microsoft.com/en-us/sql/t-sql/statements/alter-symmetric-key-transact-sql

alter_symmetric_key
    : ALTER SYMMETRIC KEY key_name=id ( (ADD|DROP) ENCRYPTION BY (CERTIFICATE certificate_name=id | PASSWORD EQUAL password=STRING | SYMMETRIC KEY symmetric_key_name=id | ASYMMETRIC KEY Asym_key_name=id  ) )
    ;

// https://docs.microsoft.com/en-us/sql/t-sql/statements/create-symmetric-key-transact-sql
create_symmetric_key
    :  ALTER SYMMETRIC KEY key_name=id
           (AUTHORIZATION owner_name=id)?
           (FROM PROVIDER provider_name=id)?
           (WITH ( (KEY_SOURCE EQUAL key_pass_phrase=STRING
                   | ALGORITHM EQUAL (DES | TRIPLE_DES | TRIPLE_DES_3KEY | RC2 | RC4 | RC4_128  | DESX | AES_128 | AES_192 | AES_256)
                   | IDENTITY_VALUE EQUAL identity_phrase=STRING
                   | PROVIDER_KEY_NAME EQUAL provider_key_name=STRING
                   | CREATION_DISPOSITION EQUAL (CREATE_NEW|OPEN_EXISTING)
                   )
                 | ENCRYPTION BY
                     ( CERTIFICATE certificate_name=id
                     | PASSWORD EQUAL password=STRING
                     | SYMMETRIC KEY symmetric_key_name=id
                     | ASYMMETRIC KEY asym_key_name=id
                     )
                 )
            )
    ;

// https://docs.microsoft.com/en-us/sql/t-sql/statements/create-synonym-transact-sql
create_synonym
    : CREATE SYNONYM (schema_name_1=id DOT )? synonym_name=id
        FOR ( (server_name=id DOT )? (database_name=id DOT)? (schema_name_2=id DOT)? object_name=id
            | (database_or_schema2=id DOT)? (schema_id_2_or_object_name=id DOT)?
            )
    ;


// https://docs.microsoft.com/en-us/sql/t-sql/statements/alter-user-transact-sql
alter_user
    : ALTER USER username=id WITH (COMMA? NAME EQUAL newusername=id | COMMA? DEFAULT_SCHEMA EQUAL ( schema_name=id |NULL ) | COMMA? LOGIN EQUAL loginame=id | COMMA? PASSWORD EQUAL STRING (OLD_PASSWORD EQUAL STRING)+ | COMMA? DEFAULT_LANGUAGE EQUAL (NONE| lcid=DECIMAL| language_name_or_alias=id) | COMMA? ALLOW_ENCRYPTED_VALUE_MODIFICATIONS EQUAL (ON|OFF) )+
    ;

// https://docs.microsoft.com/en-us/sql/t-sql/statements/create-user-transact-sql
create_user
    : CREATE USER user_name=id
         (  (FOR|FROM) LOGIN login_name=id )?
         ( WITH (COMMA? DEFAULT_SCHEMA EQUAL schema_name=id
                |COMMA? ALLOW_ENCRYPTED_VALUE_MODIFICATIONS EQUAL (ON|OFF)
                )*
         )?
    | CREATE USER   ( windows_principal=id
                      (WITH
                        (COMMA? DEFAULT_SCHEMA EQUAL schema_name=id
                        |COMMA? DEFAULT_LANGUAGE EQUAL (NONE
                                                |DECIMAL
                                                |language_name_or_alias=id                                                      )
                        |COMMA? SID EQUAL BINARY
                        |COMMA? ALLOW_ENCRYPTED_VALUE_MODIFICATIONS EQUAL (ON|OFF)
                        )*
                      )?
                   | user_name=id WITH PASSWORD EQUAL password=STRING
                            (COMMA? DEFAULT_SCHEMA EQUAL schema_name=id
                            |COMMA? DEFAULT_LANGUAGE EQUAL (NONE
                                                |DECIMAL
                                                |language_name_or_alias=id                                                      )
                            |COMMA? SID EQUAL BINARY
                           |COMMA? ALLOW_ENCRYPTED_VALUE_MODIFICATIONS EQUAL (ON|OFF)
                          )*
                   | Azure_Active_Directory_principal=id FROM EXTERNAL PROVIDER
                   )
     | CREATE USER user_name=id
                 ( WITHOUT LOGIN
                   (COMMA? DEFAULT_SCHEMA EQUAL schema_name=id
                   |COMMA? ALLOW_ENCRYPTED_VALUE_MODIFICATIONS EQUAL (ON|OFF)
                   )*
                 | (FOR|FROM) CERTIFICATE cert_name=id
                 | (FOR|FROM) ASYMMETRIC KEY asym_key_name=id
                 )
     | CREATE USER user_name=id
     ;

create_user_azure_sql_dw
    : CREATE USER user_name=id
        ( (FOR|FROM) LOGIN login_name=id
        | WITHOUT LOGIN
        )?

        ( WITH DEFAULT_SCHEMA EQUAL schema_name=id)?
    | CREATE USER Azure_Active_Directory_principal=id
        FROM EXTERNAL PROVIDER
        ( WITH DEFAULT_SCHEMA EQUAL schema_name=id)?
    ;


alter_user_azure_sql
    : ALTER USER username=id WITH (COMMA? NAME EQUAL newusername=id | COMMA? DEFAULT_SCHEMA EQUAL  schema_name=id | COMMA? LOGIN EQUAL loginame=id  | COMMA? ALLOW_ENCRYPTED_VALUE_MODIFICATIONS EQUAL (ON|OFF) )+
    ;

// https://docs.microsoft.com/en-us/sql/t-sql/statements/alter-workload-group-transact-sql

alter_workload_group
    : ALTER WORKLOAD GROUP
         (workload_group_group_name=id
         |DEFAULT_DOUBLE_QUOTE
         )
         (WITH LR_BRACKET
           (IMPORTANCE EQUAL (LOW|MEDIUM|HIGH)
           | COMMA? REQUEST_MAX_MEMORY_GRANT_PERCENT EQUAL request_max_memory_grant=DECIMAL
           | COMMA? REQUEST_MAX_CPU_TIME_SEC EQUAL request_max_cpu_time_sec=DECIMAL
           | REQUEST_MEMORY_GRANT_TIMEOUT_SEC EQUAL request_memory_grant_timeout_sec=DECIMAL
           | MAX_DOP EQUAL max_dop=DECIMAL
           | GROUP_MAX_REQUESTS EQUAL group_max_requests=DECIMAL)+
          RR_BRACKET )?
     (USING (workload_group_pool_name=id | DEFAULT_DOUBLE_QUOTE) )?
    ;

// https://docs.microsoft.com/en-us/sql/t-sql/statements/create-workload-group-transact-sql
create_workload_group
    : CREATE WORKLOAD GROUP workload_group_group_name=id
         (WITH LR_BRACKET
           (IMPORTANCE EQUAL (LOW|MEDIUM|HIGH)
           | COMMA? REQUEST_MAX_MEMORY_GRANT_PERCENT EQUAL request_max_memory_grant=DECIMAL
           | COMMA? REQUEST_MAX_CPU_TIME_SEC EQUAL request_max_cpu_time_sec=DECIMAL
           | REQUEST_MEMORY_GRANT_TIMEOUT_SEC EQUAL request_memory_grant_timeout_sec=DECIMAL
           | MAX_DOP EQUAL max_dop=DECIMAL
           | GROUP_MAX_REQUESTS EQUAL group_max_requests=DECIMAL)+
          RR_BRACKET )?
     (USING (workload_group_pool_name=id | DEFAULT_DOUBLE_QUOTE)?
            (COMMA? EXTERNAL external_pool_name=id | DEFAULT_DOUBLE_QUOTE)?
      )?
    ;

// https://docs.microsoft.com/en-us/sql/t-sql/statements/create-xml-schema-collection-transact-sql
create_xml_schema_collection
    : CREATE XML SCHEMA COLLECTION (relational_schema=id DOT)? sql_identifier=id AS  (STRING|id|LOCAL_ID)
    ;

create_queue
    : CREATE QUEUE (full_table_name | queue_name=id) queue_settings?
      (ON filegroup=id | DEFAULT)?
    ;


queue_settings
    :WITH
       (STATUS EQUAL (ON | OFF) COMMA?)?
       (RETENTION EQUAL (ON | OFF) COMMA?)?
       (ACTIVATION
         LR_BRACKET
           (COMMA? STATUS EQUAL (ON | OFF))?
           (COMMA? PROCEDURE_NAME EQUAL func_proc_name)?
           (COMMA? MAX_QUEUE_READERS EQUAL max_readers=DECIMAL)?
           (COMMA? EXECUTE AS (SELF | user_name=STRING | OWNER))?
           (COMMA? POISON_MESSAGE_HANDLING STATUS EQUAL (ON | OFF))?
           (COMMA? DROP)?
         RR_BRACKET)?
    ;

alter_queue
    : ALTER QUEUE (full_table_name | queue_name=id)
      (queue_settings | queue_action)
    ;

queue_action
    : REBUILD ( WITH LR_BRACKET queue_rebuild_options RR_BRACKET)?
    | REORGANIZE (WITH LOB_COMPACTION EQUAL (ON | OFF))?
    | MOVE TO (id | DEFAULT)
    ;
queue_rebuild_options
    : MAXDOP EQUAL DECIMAL
    ;

create_contract
    : CREATE CONTRACT contract_name
      (AUTHORIZATION owner_name=id)?
      LR_BRACKET ((message_type_name=id | DEFAULT)
          SENT BY (INITIATOR | TARGET | ANY ) COMMA?)+
      RR_BRACKET
    ;

conversation_statement
    : begin_conversation_timer
    | begin_conversation_dialog
    | end_conversation
    | get_conversation
    | send_conversation
    | waitfor_conversation
    ;

message_statement
    : CREATE MESSAGE TYPE message_type_name=id
      (AUTHORIZATION owner_name=id)?
      (VALIDATION EQUAL (NONE
      | EMPTY
      | WELL_FORMED_XML
      | VALID_XML WITH SCHEMA COLLECTION schema_collection_name=id))
    ;

// DML

// https://docs.microsoft.com/en-us/sql/t-sql/statements/merge-transact-sql
merge_statement
    : with_expression?
      MERGE (TOP '(' expression ')' PERCENT?)?
      INTO? ddl_object insert_with_table_hints? as_table_alias?
      USING table_sources
      ON search_condition
      (WHEN MATCHED (AND search_condition)?
          THEN merge_matched)*
      (WHEN NOT MATCHED (BY TARGET)? (AND search_condition)?
          THEN merge_not_matched)?
      (WHEN NOT MATCHED BY SOURCE (AND search_condition)?
          THEN merge_matched)*
      output_clause?
      option_clause? ';'
    ;


merge_matched
    : UPDATE SET update_elem (',' update_elem)*
    | DELETE
    ;

merge_not_matched
    : INSERT ('(' column_name_list ')')?
      (table_value_constructor | DEFAULT VALUES)
    ;

// https://msdn.microsoft.com/en-us/library/ms189835.aspx
delete_statement
    : with_expression?
      DELETE (TOP '(' expression ')' PERCENT?)?
      FROM? delete_statement_from
      insert_with_table_hints?
      output_clause?
      (FROM table_sources)?
      (WHERE (search_condition | CURRENT OF (GLOBAL? cursor_name | cursor_var=LOCAL_ID)))?
      for_clause? option_clause? ';'?
    ;

delete_statement_from
    : ddl_object
    | table_alias
    | rowset_function_limited
    | table_var=LOCAL_ID
    ;

// https://msdn.microsoft.com/en-us/library/ms174335.aspx
insert_statement
    : with_expression?
      INSERT (TOP '(' expression ')' PERCENT?)?
      INTO? (ddl_object | rowset_function_limited)
      insert_with_table_hints?
      ('(' column_name_list ')')?
      output_clause?
      insert_statement_value
      for_clause? option_clause? ';'?
    ;

insert_statement_value
    : table_value_constructor
    | derived_table
    | execute_statement
    | DEFAULT VALUES
    ;


receive_statement
    : '('? RECEIVE (ALL | DISTINCT | top_clause | '*')
      (LOCAL_ID '=' expression ','?)* FROM full_table_name
      (INTO table_variable=id (WHERE where=search_condition))? ')'?
    ;

// https://msdn.microsoft.com/en-us/library/ms189499.aspx
select_statement
    : with_expression? query_expression order_by_clause? for_clause? option_clause? ';'?
    ;

time
    : (LOCAL_ID | constant)
    ;

// https://msdn.microsoft.com/en-us/library/ms177523.aspx
update_statement
    : with_expression?
      UPDATE (TOP '(' expression ')' PERCENT?)?
      (ddl_object | rowset_function_limited)
      with_table_hints?
      SET update_elem (',' update_elem)*
      output_clause?
      (FROM table_sources)?
      (WHERE (search_condition_list | CURRENT OF (GLOBAL? cursor_name | cursor_var=LOCAL_ID)))?
      for_clause? option_clause? ';'?
    ;

// https://msdn.microsoft.com/en-us/library/ms177564.aspx
output_clause
    : OUTPUT output_dml_list_elem (',' output_dml_list_elem)*
      (INTO (LOCAL_ID | table_name) ('(' column_name_list ')')? )?
    ;

output_dml_list_elem
    : (output_column_name | expression) as_column_alias?  // TODO: scalar_expression
    ;

output_column_name
    : (DELETED | INSERTED | table_name) '.' ('*' | id)
    | DOLLAR_ACTION
    ;

// DDL

// https://msdn.microsoft.com/en-ie/library/ms176061.aspx
create_database
    : CREATE DATABASE (database=id)
    ( CONTAINMENT '=' ( NONE | PARTIAL ) )?
    ( ON PRIMARY? database_file_spec ( ',' database_file_spec )* )?
    ( LOG ON database_file_spec ( ',' database_file_spec )* )?
    ( COLLATE collation_name = id )?
    ( WITH  create_database_option ( ',' create_database_option )* )?
    ;

// https://msdn.microsoft.com/en-us/library/ms188783.aspx
create_index
    : CREATE UNIQUE? clustered? INDEX id ON table_name_with_hint '(' column_name_list_with_order ')'
    (INCLUDE '(' column_name_list ')' )?
    (WHERE where=search_condition)?
    (index_options)?
    (ON id)?
    ';'?
    ;

// https://msdn.microsoft.com/en-us/library/ms187926(v=sql.120).aspx
create_or_alter_procedure
    : ((CREATE (OR ALTER)?) | ALTER) proc=(PROC | PROCEDURE) func_proc_name (';' DECIMAL)?
      ('('? procedure_param (',' procedure_param)* ')'?)?
      (WITH procedure_option (',' procedure_option)*)?
      (FOR REPLICATION)? AS sql_clauses
    ;

// https://docs.microsoft.com/en-us/sql/t-sql/statements/create-trigger-transact-sql
create_or_alter_trigger
    : create_or_alter_dml_trigger
    | create_or_alter_ddl_trigger
    ;

create_or_alter_dml_trigger
    : ((CREATE (OR ALTER)?) | ALTER) TRIGGER simple_name
      ON table_name
      (WITH dml_trigger_option (',' dml_trigger_option)* )?
      (FOR | AFTER | INSTEAD OF)
      dml_trigger_operation (',' dml_trigger_operation)*
      (WITH APPEND)?
      (NOT FOR REPLICATION)?
      AS sql_clauses
    ;

dml_trigger_option
    : ENCRYPTION
    | execute_clause
    ;

dml_trigger_operation
    : (INSERT | UPDATE | DELETE)
    ;

create_or_alter_ddl_trigger
    : ((CREATE (OR ALTER)?) | ALTER) TRIGGER simple_name
      ON (ALL SERVER | DATABASE)
      (WITH dml_trigger_option (',' dml_trigger_option)* )?
      (FOR | AFTER) ddl_trigger_operation (',' dml_trigger_operation)*
      AS sql_clauses
    ;

ddl_trigger_operation
    : simple_id
    ;

// https://msdn.microsoft.com/en-us/library/ms186755.aspx
create_or_alter_function
    : ((CREATE (OR ALTER)?) | ALTER) FUNCTION func_proc_name
        (('(' procedure_param (',' procedure_param)* ')') | '(' ')') //must have (), but can be empty
        (func_body_returns_select | func_body_returns_table | func_body_returns_scalar) ';'?
    ;

func_body_returns_select
  :RETURNS TABLE
  (WITH function_option (',' function_option)*)?
  AS?
<<<<<<< HEAD
  RETURN (select_statement | '(' select_statement ')')
=======
  RETURN ('(' select_statement ')' | select_statement)
>>>>>>> 3512864b
  ;

func_body_returns_table
  : RETURNS LOCAL_ID table_type_definition
        (WITH function_option (',' function_option)*)?
        AS?
        BEGIN
           sql_clause*
           RETURN ';'?
        END ';'?
  ;

func_body_returns_scalar
  :RETURNS data_type
       (WITH function_option (',' function_option)*)?
       AS?
       BEGIN
           sql_clause*
           RETURN ret=expression ';'?
       END
       ;

procedure_param
    : LOCAL_ID (id '.')? AS? data_type VARYING? ('=' default_val=default_value)? (OUT | OUTPUT | READONLY)?
    ;

procedure_option
    : ENCRYPTION
    | RECOMPILE
    | execute_clause
    ;

function_option
    : ENCRYPTION
    | SCHEMABINDING
    | RETURNS NULL ON NULL INPUT
    | CALLED ON NULL INPUT
    | execute_clause
    ;

// https://msdn.microsoft.com/en-us/library/ms188038.aspx
create_statistics
    : CREATE STATISTICS id ON table_name_with_hint '(' column_name_list ')'
      (WITH (FULLSCAN | SAMPLE DECIMAL (PERCENT | ROWS) | STATS_STREAM)
            (',' NORECOMPUTE)? (',' INCREMENTAL EQUAL on_off)? )? ';'?
    ;

// https://msdn.microsoft.com/en-us/library/ms174979.aspx
create_table
    : CREATE TABLE table_name '(' column_def_table_constraints ','? ')' table_options* (ON id | DEFAULT)? (TEXTIMAGE_ON id | DEFAULT)?';'?
    ;

table_options
    : WITH '(' index_option (',' index_option)* ')'
    ;

// https://msdn.microsoft.com/en-us/library/ms187956.aspx
create_view
    : CREATE VIEW simple_name ('(' column_name_list ')')?
      (WITH view_attribute (',' view_attribute)*)?
      AS select_statement (WITH CHECK OPTION)? ';'?
    ;

view_attribute
    : ENCRYPTION | SCHEMABINDING | VIEW_METADATA
    ;

// https://msdn.microsoft.com/en-us/library/ms190273.aspx
alter_table
    : ALTER TABLE table_name (SET '(' LOCK_ESCALATION '=' (AUTO | TABLE | DISABLE) ')'
                             | ADD column_def_table_constraint
                             | ALTER COLUMN column_definition
                             | DROP COLUMN id
                             | DROP CONSTRAINT constraint=id
                             | WITH CHECK ADD CONSTRAINT constraint=id FOREIGN KEY '(' fk = column_name_list ')' REFERENCES table_name '(' pk = column_name_list')'
                             | CHECK CONSTRAINT constraint=id
                             | REBUILD table_options)
                             ';'?
    ;

// https://msdn.microsoft.com/en-us/library/ms174269.aspx
alter_database
    : ALTER DATABASE (database=id | CURRENT)
      (MODIFY NAME '=' new_name=id | COLLATE collation=id | SET database_optionspec (WITH termination)? ) ';'?
    ;

// https://msdn.microsoft.com/en-us/library/bb522682.aspx
// Runtime check.
database_optionspec
    :  auto_option
      | change_tracking_option
      | containment_option
      | cursor_option
      | database_mirroring_option
      | date_correlation_optimization_option
      | db_encryption_option
      | db_state_option
      | db_update_option
      | db_user_access_option
      | delayed_durability_option
      | external_access_option
      | FILESTREAM database_filestream_option
      | hadr_options
      | mixed_page_allocation_option
      | parameterization_option
//      | query_store_options
      | recovery_option
//      | remote_data_archive_option
      | service_broker_option
      | snapshot_option
      | sql_option
      | target_recovery_time_option
      | termination
    ;

auto_option:
     AUTO_CLOSE on_off
      | AUTO_CREATE_STATISTICS  OFF | ON ( INCREMENTAL EQUAL  ON | OFF  )
      | AUTO_SHRINK  on_off
      | AUTO_UPDATE_STATISTICS on_off
      | AUTO_UPDATE_STATISTICS_ASYNC  (ON | OFF )
    ;

change_tracking_option:
    CHANGE_TRACKING  EQUAL ( OFF | ON (change_tracking_option_list (',' change_tracking_option_list)*)*  )
    ;

change_tracking_option_list:
     AUTO_CLEANUP EQUAL on_off
     | CHANGE_RETENTION EQUAL ( DAYS | HOURS | MINUTES )
    ;

containment_option:
     CONTAINMENT EQUAL ( NONE | PARTIAL )
    ;

cursor_option:
    CURSOR_CLOSE_ON_COMMIT on_off
    | CURSOR_DEFAULT ( LOCAL | GLOBAL )
  ;



// https://docs.microsoft.com/en-us/sql/t-sql/statements/alter-endpoint-transact-sql
alter_endpoint
   : ALTER ENDPOINT endpointname=id (AUTHORIZATION login=id)?
       ( STATE EQUAL ( state=STARTED | state=STOPPED | state=DISABLED ) )?
            AS TCP LR_BRACKET
               LISTENER_PORT EQUAL port=DECIMAL
                 ( COMMA LISTENER_IP EQUAL
                   (ALL | IPV4_ADDR | IPV6_ADDR) )?
                RR_BRACKET
               (TSQL
               |
                FOR SERVICE_BROKER LR_BRACKET
                   AUTHENTICATION EQUAL
                           ( WINDOWS ( NTLM |KERBEROS | NEGOTIATE )?  (CERTIFICATE cert_name=id)?
                           | CERTIFICATE cert_name=id  WINDOWS? ( NTLM |KERBEROS | NEGOTIATE )?
                           )
                   ( COMMA? ENCRYPTION EQUAL ( DISABLED |SUPPORTED | REQUIRED )
                      ( ALGORITHM ( AES | RC4 | AES RC4 | RC4 AES ) )?
                   )?

                   ( COMMA? MESSAGE_FORWARDING EQUAL ( ENABLED | DISABLED ) )?
                   ( COMMA? MESSAGE_FORWARD_SIZE EQUAL DECIMAL)?
                   RR_BRACKET
              |
               FOR DATABASE_MIRRORING LR_BRACKET
                   AUTHENTICATION EQUAL
                           ( WINDOWS ( NTLM |KERBEROS | NEGOTIATE )?  (CERTIFICATE cert_name=id)?
                           | CERTIFICATE cert_name=id  WINDOWS? ( NTLM |KERBEROS | NEGOTIATE )?
                           )

                   ( COMMA? ENCRYPTION EQUAL ( DISABLED |SUPPORTED | REQUIRED )
                      ( ALGORITHM ( AES | RC4 | AES RC4 | RC4 AES ) )?
                   )?

                   COMMA? ROLE EQUAL ( WITNESS | PARTNER | ALL )
                   RR_BRACKET
             )
   ;

// https://docs.microsoft.com/en-us/sql/t-sql/statements/create-endpoint-transact-sql
// todo: not implemented

/* Will visit later
*/
database_mirroring_option
   : mirroring_set_option
   ;

mirroring_set_option
   : mirroring_partner  partner_option
   | mirroring_witness  witness_option
   ;
mirroring_partner
   : PARTNER
   ;

mirroring_witness
   : WITNESS
   ;

witness_partner_equal
   : EQUAL
   ;


partner_option
   : witness_partner_equal partner_server
   | FAILOVER
   | FORCE_SERVICE_ALLOW_DATA_LOSS
   | OFF
   | RESUME
   | SAFETY (FULL | OFF )
   | SUSPEND
   | TIMEOUT DECIMAL
;

witness_option
   : witness_partner_equal witness_server
   | OFF
;

witness_server
   : partner_server
   ;

partner_server
   :
   partner_server_tcp_prefix host mirroring_host_port_seperator port_number
   ;

mirroring_host_port_seperator
   : COLON
   ;

partner_server_tcp_prefix
   : TCP COLON DOUBLE_FORWARD_SLASH
   ;
port_number
   :
   port=DECIMAL
   ;

host
   : id DOT host
   | (id DOT |id)
   ;

date_correlation_optimization_option:
    DATE_CORRELATION_OPTIMIZATION on_off
    ;

db_encryption_option:
     ENCRYPTION on_off
    ;
db_state_option:
     ( ONLINE | OFFLINE | EMERGENCY )
    ;

db_update_option:
    READ_ONLY | READ_WRITE
    ;

db_user_access_option:
    ( SINGLE_USER | RESTRICTED_USER | MULTI_USER )
    ;
delayed_durability_option:
     DELAYED_DURABILITY EQUAL ( DISABLED | ALLOWED | FORCED )
    ;

external_access_option:
   DB_CHAINING on_off
  | TRUSTWORTHY on_off
  | DEFAULT_LANGUAGE EQUAL ( id | STRING )
  | DEFAULT_FULLTEXT_LANGUAGE EQUAL ( id | STRING )
  | NESTED_TRIGGERS EQUAL ( OFF | ON )
  | TRANSFORM_NOISE_WORDS EQUAL ( OFF | ON )
  | TWO_DIGIT_YEAR_CUTOFF EQUAL DECIMAL
  ;

hadr_options
   : HADR
      ( ( AVAILABILITY GROUP EQUAL availability_group_name=id | OFF ) |(SUSPEND|RESUME) )
    ;

mixed_page_allocation_option:
     MIXED_PAGE_ALLOCATION ( OFF | ON )
    ;

parameterization_option:
     PARAMETERIZATION ( SIMPLE | FORCED )
    ;

recovery_option:
     RECOVERY ( FULL | BULK_LOGGED | SIMPLE )
     | TORN_PAGE_DETECTION on_off
     | PAGE_VERIFY ( CHECKSUM | TORN_PAGE_DETECTION | NONE )
    ;

service_broker_option:
    ENABLE_BROKER
    | DISABLE_BROKER
    | NEW_BROKER
    | ERROR_BROKER_CONVERSATIONS
    | HONOR_BROKER_PRIORITY on_off
  ;
snapshot_option:
   ALLOW_SNAPSHOT_ISOLATION on_off
  | READ_COMMITTED_SNAPSHOT (ON | OFF )
  | MEMORY_OPTIMIZED_ELEVATE_TO_SNAPSHOT = (ON | OFF )
  ;

sql_option:
  ANSI_NULL_DEFAULT on_off
  | ANSI_NULLS on_off
  | ANSI_PADDING on_off
  | ANSI_WARNINGS on_off
  | ARITHABORT on_off
  | COMPATIBILITY_LEVEL EQUAL DECIMAL
  | CONCAT_NULL_YIELDS_NULL on_off
  | NUMERIC_ROUNDABORT on_off
  | QUOTED_IDENTIFIER on_off
  | RECURSIVE_TRIGGERS on_off
  ;

target_recovery_time_option:
     TARGET_RECOVERY_TIME EQUAL DECIMAL ( SECONDS | MINUTES )
    ;

termination:
    ROLLBACK AFTER seconds = DECIMAL
    | ROLLBACK IMMEDIATE
    | NO_WAIT
    ;

// https://msdn.microsoft.com/en-us/library/ms176118.aspx
drop_index
    : DROP INDEX (IF EXISTS)?
    ( drop_relational_or_xml_or_spatial_index (',' drop_relational_or_xml_or_spatial_index)*
    | drop_backward_compatible_index (',' drop_backward_compatible_index)*
    )
    ';'?
    ;

drop_relational_or_xml_or_spatial_index
    : index_name=id ON full_table_name
    ;

drop_backward_compatible_index
    : (owner_name=id '.')? table_or_view_name=id '.' index_name=id
    ;

// https://msdn.microsoft.com/en-us/library/ms174969.aspx
drop_procedure
    : DROP proc=(PROC | PROCEDURE) (IF EXISTS)? func_proc_name (',' func_proc_name)* ';'?
    ;

// https://docs.microsoft.com/en-us/sql/t-sql/statements/drop-trigger-transact-sql
drop_trigger
    : drop_dml_trigger
    | drop_ddl_trigger
    ;

drop_dml_trigger
    : DROP TRIGGER (IF EXISTS)? simple_name (',' simple_name)* ';'?
    ;

drop_ddl_trigger
    : DROP TRIGGER (IF EXISTS)? simple_name (',' simple_name)*
    ON (DATABASE | ALL SERVER) ';'?
    ;

// https://msdn.microsoft.com/en-us/library/ms190290.aspx
drop_function
    : DROP FUNCTION (IF EXISTS)? func_proc_name (',' func_proc_name)* ';'?
    ;

// https://msdn.microsoft.com/en-us/library/ms175075.aspx
drop_statistics
    : DROP STATISTICS (COMMA? (table_name '.')? name=id)+ ';'
    ;

// https://msdn.microsoft.com/en-us/library/ms173790.aspx
drop_table
    : DROP TABLE (IF EXISTS)? table_name ';'?
    ;

// https://msdn.microsoft.com/en-us/library/ms173492.aspx
drop_view
    : DROP VIEW (IF EXISTS)? simple_name (',' simple_name)* ';'?
    ;

create_type
    : CREATE TYPE name = simple_name
      (FROM data_type default_value)?
      (AS TABLE LR_BRACKET column_def_table_constraints RR_BRACKET)?
    ;

drop_type:
    DROP TYPE ( IF EXISTS )? name = simple_name
    ;

rowset_function_limited
    : openquery
    | opendatasource
    ;

// https://msdn.microsoft.com/en-us/library/ms188427(v=sql.120).aspx
openquery
    : OPENQUERY '(' linked_server=id ',' query=STRING ')'
    ;

// https://msdn.microsoft.com/en-us/library/ms179856.aspx
opendatasource
    : OPENDATASOURCE '(' provider=STRING ',' init=STRING ')'
     '.' (database=id)? '.' (scheme=id)? '.' (table=id)
    ;

// Other statements.

// https://msdn.microsoft.com/en-us/library/ms188927.aspx
declare_statement
    : DECLARE LOCAL_ID AS? table_type_definition ';'?
    | DECLARE declare_local (',' declare_local)* ';'?
    | DECLARE LOCAL_ID AS? xml_type_definition ';'?
    | WITH XMLNAMESPACES '(' xml_namespace_uri=STRING ','? AS id ')' ';'?
    ;

// https://msdn.microsoft.com/en-us/library/ms181441(v=sql.120).aspx
cursor_statement
    // https://msdn.microsoft.com/en-us/library/ms175035(v=sql.120).aspx
    : CLOSE GLOBAL? cursor_name ';'?
    // https://msdn.microsoft.com/en-us/library/ms188782(v=sql.120).aspx
    | DEALLOCATE GLOBAL? cursor_name ';'?
    // https://msdn.microsoft.com/en-us/library/ms180169(v=sql.120).aspx
    | declare_cursor
    // https://msdn.microsoft.com/en-us/library/ms180152(v=sql.120).aspx
    | fetch_cursor
    // https://msdn.microsoft.com/en-us/library/ms190500(v=sql.120).aspx
    | OPEN GLOBAL? cursor_name ';'?
    ;
// https://docs.microsoft.com/en-us/sql/t-sql/statements/backup-transact-sql
backup_database
    : BACKUP DATABASE ( database_name=id )
          (READ_WRITE_FILEGROUPS (COMMA? (FILE|FILEGROUP) EQUAL file_or_filegroup=STRING)* )?
          (COMMA? (FILE|FILEGROUP) EQUAL file_or_filegroup=STRING)*
           ( TO ( COMMA? logical_device_name=id)+
           | TO ( COMMA? (DISK|TAPE|URL) EQUAL (STRING|id) )+
           )

           ( (MIRROR TO ( COMMA? logical_device_name=id)+ )+
           | ( MIRROR TO ( COMMA? (DISK|TAPE|URL) EQUAL (STRING|id) )+ )+
           )?

             (WITH ( COMMA? DIFFERENTIAL
                   | COMMA? COPY_ONLY
                   | COMMA? (COMPRESSION|NO_COMPRESSION)
                   | COMMA? DESCRIPTION EQUAL (STRING|id)
                   | COMMA? NAME EQUAL backup_set_name=id
                   | COMMA? CREDENTIAL
                   | COMMA? FILE_SNAPSHOT
                   | COMMA? (EXPIREDATE EQUAL (STRING|id) | RETAINDAYS EQUAL (DECIMAL|id) )
                   | COMMA? (NOINIT|INIT)
                   | COMMA? (NOSKIP|SKIP_KEYWORD)
                   | COMMA? (NOFORMAT|FORMAT)
                   | COMMA? MEDIADESCRIPTION EQUAL (STRING|id)
                   | COMMA? MEDIANAME EQUAL (medianame=STRING)
                   | COMMA? BLOCKSIZE EQUAL (DECIMAL|id)
                   | COMMA? BUFFERCOUNT EQUAL (DECIMAL|id)
                   | COMMA? MAXTRANSFER EQUAL (DECIMAL|id)
                   | COMMA? (NO_CHECKSUM|CHECKSUM)
                   | COMMA? (STOP_ON_ERROR|CONTINUE_AFTER_ERROR)
                   | COMMA? RESTART
                   | COMMA? STATS (EQUAL stats_percent=DECIMAL)?
                   | COMMA? (REWIND|NOREWIND)
                   | COMMA? (LOAD|NOUNLOAD)
                   | COMMA? ENCRYPTION LR_BRACKET
                                         ALGORITHM EQUAL
                                         (AES_128
                                         | AES_192
                                         | AES_256
                                         | TRIPLE_DES_3KEY
                                         )
                                         COMMA
                                         SERVER CERTIFICATE EQUAL
                                           (encryptor_name=id
                                           | SERVER ASYMMETRIC KEY EQUAL encryptor_name=id
                                           )
                  )*
              )?

    ;

backup_log
    : BACKUP LOG ( database_name=id )
           ( TO ( COMMA? logical_device_name=id)+
           | TO ( COMMA? (DISK|TAPE|URL) EQUAL (STRING|id) )+
           )

           ( (MIRROR TO ( COMMA? logical_device_name=id)+ )+
           | ( MIRROR TO ( COMMA? (DISK|TAPE|URL) EQUAL (STRING|id) )+ )+
           )?

             (WITH ( COMMA? DIFFERENTIAL
                   | COMMA? COPY_ONLY
                   | COMMA? (COMPRESSION|NO_COMPRESSION)
                   | COMMA? DESCRIPTION EQUAL (STRING|id)
                   | COMMA? NAME EQUAL backup_set_name=id
                   | COMMA? CREDENTIAL
                   | COMMA? FILE_SNAPSHOT
                   | COMMA? (EXPIREDATE EQUAL (STRING|id) | RETAINDAYS EQUAL (DECIMAL|id) )
                   | COMMA? (NOINIT|INIT)
                   | COMMA? (NOSKIP|SKIP_KEYWORD)
                   | COMMA? (NOFORMAT|FORMAT)
                   | COMMA? MEDIADESCRIPTION EQUAL (STRING|id)
                   | COMMA? MEDIANAME EQUAL (medianame=STRING)
                   | COMMA? BLOCKSIZE EQUAL (DECIMAL|id)
                   | COMMA? BUFFERCOUNT EQUAL (DECIMAL|id)
                   | COMMA? MAXTRANSFER EQUAL (DECIMAL|id)
                   | COMMA? (NO_CHECKSUM|CHECKSUM)
                   | COMMA? (STOP_ON_ERROR|CONTINUE_AFTER_ERROR)
                   | COMMA? RESTART
                   | COMMA? STATS (EQUAL stats_percent=DECIMAL)?
                   | COMMA? (REWIND|NOREWIND)
                   | COMMA? (LOAD|NOUNLOAD)
                   | COMMA? (NORECOVERY| STANDBY EQUAL undo_file_name=STRING)
                   | COMMA? NO_TRUNCATE
                   | COMMA? ENCRYPTION LR_BRACKET
                                         ALGORITHM EQUAL
                                         (AES_128
                                         | AES_192
                                         | AES_256
                                         | TRIPLE_DES_3KEY
                                         )
                                         COMMA
                                         SERVER CERTIFICATE EQUAL
                                           (encryptor_name=id
                                           | SERVER ASYMMETRIC KEY EQUAL encryptor_name=id
                                           )
                  )*
              )?

    ;

// https://docs.microsoft.com/en-us/sql/t-sql/statements/backup-certificate-transact-sql
backup_certificate
    : BACKUP CERTIFICATE certname=id TO FILE EQUAL cert_file=STRING
       ( WITH PRIVATE KEY
           LR_BRACKET
             (COMMA? FILE EQUAL private_key_file=STRING
             |COMMA? ENCRYPTION BY PASSWORD EQUAL encryption_password=STRING
             |COMMA? DECRYPTION BY PASSWORD EQUAL decryption_pasword=STRING
             )+
           RR_BRACKET
       )?
    ;

// https://docs.microsoft.com/en-us/sql/t-sql/statements/backup-master-key-transact-sql
backup_master_key
    : BACKUP MASTER KEY TO FILE EQUAL master_key_backup_file=STRING
         ENCRYPTION BY PASSWORD EQUAL encryption_password=STRING
    ;

// https://docs.microsoft.com/en-us/sql/t-sql/statements/backup-service-master-key-transact-sql
backup_service_master_key
    : BACKUP SERVICE MASTER KEY TO FILE EQUAL service_master_key_backup_file=STRING
         ENCRYPTION BY PASSWORD EQUAL encryption_password=STRING
    ;


// https://msdn.microsoft.com/en-us/library/ms188332.aspx
execute_statement
    : EXECUTE (return_status=LOCAL_ID '=')? (func_proc_name | expression) (execute_statement_arg (',' execute_statement_arg)*)? ';'?
    | EXECUTE '(' execute_var_string ('+' execute_var_string)* ')' (AS? (LOGIN | USER) '=' STRING)? ';'?
    ;

execute_statement_arg
    : (parameter=LOCAL_ID '=')? ((constant_LOCAL_ID | id) (OUTPUT | OUT)? | DEFAULT | NULL)
    ;

execute_var_string
    : LOCAL_ID
    | STRING
    ;

// https://msdn.microsoft.com/en-us/library/ff848791.aspx
security_statement
    // https://msdn.microsoft.com/en-us/library/ms188354.aspx
    : execute_clause ';'?
    // https://msdn.microsoft.com/en-us/library/ms187965.aspx
    | GRANT (ALL PRIVILEGES? | grant_permission ('(' column_name_list ')')?) (ON on_id=table_name)? TO (to_principal+=id) (',' to_principal+=id)* (WITH GRANT OPTION)? (AS as_principal=id)? ';'?
    // https://msdn.microsoft.com/en-us/library/ms178632.aspx
    | REVERT ('(' WITH COOKIE '=' LOCAL_ID ')')? ';'?
    | open_key
    | close_key
    | create_key
    | create_certificate
    ;

create_certificate
    : CREATE CERTIFICATE certificate_name=id (AUTHORIZATION user_name=id)?
      (FROM existing_keys | generate_new_keys)
      (ACTIVE FOR BEGIN DIALOG '=' (ON | OFF))?
    ;

existing_keys
    : ASSEMBLY assembly_name=id
    | EXECUTABLE? FILE EQUAL path_to_file=STRING (WITH PRIVATE KEY '(' private_key_options ')')?
    ;

private_key_options
    : (FILE | BINARY) '=' path=STRING (',' (DECRYPTION | ENCRYPTION) BY PASSWORD '=' password=STRING)?
    ;

generate_new_keys
    : (ENCRYPTION BY PASSWORD '=' password=STRING)?
      WITH SUBJECT EQUAL certificate_subject_name=STRING (',' date_options)*
    ;

date_options
    : (START_DATE | EXPIRY_DATE) EQUAL STRING
    ;

open_key
    : OPEN SYMMETRIC KEY key_name=id DECRYPTION BY decryption_mechanism
    | OPEN MASTER KEY DECRYPTION BY PASSWORD '=' password=STRING
    ;

close_key
    : CLOSE SYMMETRIC KEY key_name=id
    | CLOSE ALL SYMMETRIC KEYS
    | CLOSE MASTER KEY
    ;

create_key
    : CREATE MASTER KEY ENCRYPTION BY PASSWORD '=' password=STRING
    | CREATE SYMMETRIC KEY key_name=id
      (AUTHORIZATION user_name=id)?
      (FROM PROVIDER provider_name=id)?
      WITH ((key_options | ENCRYPTION BY encryption_mechanism)','?)+
    ;

key_options
    : KEY_SOURCE EQUAL pass_phrase=STRING
    | ALGORITHM EQUAL algorithm
    | IDENTITY_VALUE EQUAL identity_phrase=STRING
    | PROVIDER_KEY_NAME EQUAL key_name_in_provider=STRING
    | CREATION_DISPOSITION EQUAL (CREATE_NEW | OPEN_EXISTING)
    ;

algorithm
    : DES
    | TRIPLE_DES
    | TRIPLE_DES_3KEY
    | RC2
    | RC4
    | RC4_128
    | DESX
    | AES_128
    | AES_192
    | AES_256
    ;

encryption_mechanism
    : CERTIFICATE certificate_name=id
    | ASYMMETRIC KEY asym_key_name=id
    | SYMMETRIC KEY decrypting_Key_name=id
    | PASSWORD '=' STRING
    ;

decryption_mechanism
    : CERTIFICATE certificate_name=id (WITH PASSWORD EQUAL STRING)?
    | ASYMMETRIC KEY asym_key_name=id (WITH PASSWORD EQUAL STRING)?
    | SYMMETRIC KEY decrypting_Key_name=id
    | PASSWORD EQUAL STRING
    ;

grant_permission
    : EXECUTE
    | VIEW id // DEFINITION
    | TAKE id // OWNERSHIP
    | CONTROL id? // SERVER
    | CREATE (TABLE | VIEW)
    | SHOWPLAN
    | IMPERSONATE
    | SELECT
    | REFERENCES
    | INSERT
    | ALTER (ANY? (id | DATABASE))?
    ;

// https://msdn.microsoft.com/en-us/library/ms190356.aspx
// https://msdn.microsoft.com/en-us/library/ms189484.aspx
set_statement
    : SET LOCAL_ID ('.' member_name=id)? '=' expression ';'?
    | SET LOCAL_ID assignment_operator expression ';'?
    | SET LOCAL_ID '='
      CURSOR declare_set_cursor_common (FOR (READ ONLY | UPDATE (OF column_name_list)?))? ';'?
    // https://msdn.microsoft.com/en-us/library/ms189837.aspx
    | set_special
    ;

// https://msdn.microsoft.com/en-us/library/ms174377.aspx
transaction_statement
    // https://msdn.microsoft.com/en-us/library/ms188386.aspx
    : BEGIN DISTRIBUTED (TRAN | TRANSACTION) (id | LOCAL_ID)? ';'?
    // https://msdn.microsoft.com/en-us/library/ms188929.aspx
    | BEGIN (TRAN | TRANSACTION) ((id | LOCAL_ID) (WITH MARK STRING)?)? ';'?
    // https://msdn.microsoft.com/en-us/library/ms190295.aspx
    | COMMIT (TRAN | TRANSACTION) ((id | LOCAL_ID) (WITH '(' DELAYED_DURABILITY EQUAL (OFF | ON) ')')?)? ';'?
    // https://msdn.microsoft.com/en-us/library/ms178628.aspx
    | COMMIT WORK? ';'?
    // https://msdn.microsoft.com/en-us/library/ms181299.aspx
    | ROLLBACK (TRAN | TRANSACTION) (id | LOCAL_ID)? ';'?
    // https://msdn.microsoft.com/en-us/library/ms174973.aspx
    | ROLLBACK WORK? ';'?
    // https://msdn.microsoft.com/en-us/library/ms188378.aspx
    | SAVE (TRAN | TRANSACTION) (id | LOCAL_ID)? ';'?
    ;

// https://msdn.microsoft.com/en-us/library/ms188037.aspx
go_statement
    : GO (count=DECIMAL)?
    ;

// https://msdn.microsoft.com/en-us/library/ms188366.aspx
use_statement
    : USE database=id ';'?
    ;

dbcc_clause
    : DBCC name=simple_id ('(' expression_list ')')? (WITH dbcc_options)? ';'?
    ;

dbcc_options
    :  simple_id (',' simple_id)?
    ;

execute_clause
    : EXECUTE AS clause=(CALLER | SELF | OWNER | STRING)
    ;

declare_local
    : LOCAL_ID AS? data_type ('=' expression)?
    ;

table_type_definition
    : TABLE '(' column_def_table_constraints ')'
    ;

xml_type_definition
    : XML '(' ( CONTENT | DOCUMENT )? xml_schema_collection ')'
    ;

xml_schema_collection
    : ID '.' ID
    ;

column_def_table_constraints
    : column_def_table_constraint (','? column_def_table_constraint)*
    ;

column_def_table_constraint
    : column_definition
    | table_constraint
    ;

// https://msdn.microsoft.com/en-us/library/ms187742.aspx
column_definition
    : id (data_type | AS expression) (COLLATE id)? null_notnull?
      ((CONSTRAINT constraint=id)? null_or_default null_or_default?
       | IDENTITY ('(' seed=DECIMAL ',' increment=DECIMAL ')')? (NOT FOR REPLICATION)?)?
      ROWGUIDCOL?
      column_constraint*
    ;

// https://msdn.microsoft.com/en-us/library/ms186712.aspx
column_constraint
    :(CONSTRAINT constraint=id)?
      ((PRIMARY KEY | UNIQUE) clustered? index_options?
      | CHECK (NOT FOR REPLICATION)? '(' search_condition ')'
      | (FOREIGN KEY)? REFERENCES table_name '(' pk = column_name_list')' on_delete? on_update?
      | null_notnull)
    ;

// https://msdn.microsoft.com/en-us/library/ms188066.aspx
table_constraint
    : (CONSTRAINT constraint=id)?
       ((PRIMARY KEY | UNIQUE) clustered? '(' column_name_list_with_order ')' index_options? (ON id)?
         | CHECK (NOT FOR REPLICATION)? '(' search_condition ')'
         | DEFAULT '('?  (STRING | PLUS | function_call | DECIMAL)+ ')'? FOR id
         | FOREIGN KEY '(' fk = column_name_list ')' REFERENCES table_name '(' pk = column_name_list')' on_delete? on_update?)
    ;

on_delete
    : ON DELETE (NO ACTION | CASCADE | SET NULL | SET DEFAULT)
    ;

on_update
    : ON UPDATE (NO ACTION | CASCADE | SET NULL | SET DEFAULT)
    ;

index_options
    : WITH '(' index_option (',' index_option)* ')'
    ;

// https://msdn.microsoft.com/en-us/library/ms186869.aspx
// Id runtime checking. Id in (PAD_INDEX, FILLFACTOR, IGNORE_DUP_KEY, STATISTICS_NORECOMPUTE, ALLOW_ROW_LOCKS,
// ALLOW_PAGE_LOCKS, SORT_IN_TEMPDB, ONLINE, MAXDOP, DATA_COMPRESSION, ONLINE).
index_option
    : simple_id '=' (simple_id | on_off | DECIMAL)
    ;

// https://msdn.microsoft.com/en-us/library/ms180169.aspx
declare_cursor
    : DECLARE cursor_name
      (CURSOR (declare_set_cursor_common (FOR UPDATE (OF column_name_list)?)?)?
      | INSENSITIVE? SCROLL? CURSOR FOR select_statement (FOR (READ ONLY | UPDATE | (OF column_name_list)))?
      ) ';'?
    ;

declare_set_cursor_common
    : declare_set_cursor_common_partial*
      FOR select_statement
    ;

declare_set_cursor_common_partial
    : (LOCAL | GLOBAL)
    | (FORWARD_ONLY | SCROLL)
    | (STATIC | KEYSET | DYNAMIC | FAST_FORWARD)
    | (READ_ONLY | SCROLL_LOCKS | OPTIMISTIC)
    | TYPE_WARNING
    ;

fetch_cursor
    : FETCH ((NEXT | PRIOR | FIRST | LAST | (ABSOLUTE | RELATIVE) expression)? FROM)?
      GLOBAL? cursor_name (INTO LOCAL_ID (',' LOCAL_ID)*)? ';'?
    ;

// https://msdn.microsoft.com/en-us/library/ms190356.aspx
// Runtime check.
set_special
    : SET id (id | constant_LOCAL_ID | on_off) ';'?
    // https://msdn.microsoft.com/en-us/library/ms173763.aspx
    | SET TRANSACTION ISOLATION LEVEL
      (READ UNCOMMITTED | READ COMMITTED | REPEATABLE READ | SNAPSHOT | SERIALIZABLE) ';'?
    // https://msdn.microsoft.com/en-us/library/ms188059.aspx
    | SET IDENTITY_INSERT table_name on_off ';'?
    | SET ANSI_NULLS on_off
    | SET QUOTED_IDENTIFIER on_off
    | SET ANSI_PADDING on_off
    | SET ANSI_WARNINGS on_off
    | SET modify_method
    ;

constant_LOCAL_ID
    : constant
    | LOCAL_ID
    ;

// Expression.

// https://docs.microsoft.com/en-us/sql/t-sql/language-elements/expressions-transact-sql
// Operator precendence: https://docs.microsoft.com/en-us/sql/t-sql/language-elements/operator-precedence-transact-sql
expression
    : primitive_expression
    | function_call
    | expression COLLATE id
    | case_expression
    | full_column_name
    | bracket_expression
    | unary_operator_expression
    | expression op=('*' | '/' | '%') expression
    | expression op=('+' | '-' | '&' | '^' | '|') expression
    | expression comparison_operator expression
    | expression assignment_operator expression
    | over_clause
    ;

primitive_expression
    : DEFAULT | NULL | LOCAL_ID | constant
    ;

// https://docs.microsoft.com/en-us/sql/t-sql/language-elements/case-transact-sql
case_expression
    : CASE caseExpr=expression switch_section+ (ELSE elseExpr=expression)? END
    | CASE switch_search_condition_section+ (ELSE elseExpr=expression)? END
    ;

unary_operator_expression
    : '~' expression
    | op=('+' | '-') expression
    ;

bracket_expression
    : '(' expression ')' | '(' subquery ')'
    ;

constant_expression
    : NULL
    | constant
    // system functions: https://msdn.microsoft.com/en-us/library/ms187786.aspx
    | function_call
    | LOCAL_ID         // TODO: remove.
    | '(' constant_expression ')'
    ;

subquery
    : select_statement
    ;

// https://msdn.microsoft.com/en-us/library/ms175972.aspx
with_expression
    : WITH (XMLNAMESPACES ',')? common_table_expression (',' common_table_expression)*
    | WITH BLOCKING_HIERARCHY ('(' full_column_name_list ')')? AS '(' select_statement ')'
    ;

common_table_expression
    : expression_name=id ('(' column_name_list ')')? AS '(' select_statement ')'
    ;

update_elem
    : (full_column_name | LOCAL_ID) ('=' | assignment_operator) expression
    | udt_column_name=id '.' method_name=id '(' expression_list ')'
    //| full_column_name '.' WRITE (expression, )
    ;

// https://msdn.microsoft.com/en-us/library/ms173545.aspx
search_condition_list
    : search_condition (',' search_condition)*
    ;

search_condition
    : search_condition_and (OR search_condition_and)*
    ;

search_condition_and
    : search_condition_not (AND search_condition_not)*
    ;

search_condition_not
    : NOT? predicate
    ;

predicate
    : EXISTS '(' subquery ')'
    | expression comparison_operator expression
    | expression comparison_operator (ALL | SOME | ANY) '(' subquery ')'
    | expression NOT? BETWEEN expression AND expression
    | expression NOT? IN '(' (subquery | expression_list) ')'
    | expression NOT? LIKE expression (ESCAPE expression)?
    | expression IS null_notnull
    | '(' search_condition ')'
    ;

// Changed union rule to sql_union to avoid union construct with C++ target.  Issue reported by person who generates into C++.  This individual reports change causes generated code to work

query_expression
    : (query_specification | '(' query_expression ')') sql_union*
    ;

sql_union
    : (UNION ALL? | EXCEPT | INTERSECT) (query_specification | ('(' query_expression ')'))
    ;

// https://msdn.microsoft.com/en-us/library/ms176104.aspx
query_specification
    : SELECT (ALL | DISTINCT)? top_clause?
      select_list
      // https://msdn.microsoft.com/en-us/library/ms188029.aspx
      (INTO table_name)?
      (FROM table_sources)?
      (WHERE where=search_condition)?
      // https://msdn.microsoft.com/en-us/library/ms177673.aspx
      (GROUP BY (ALL)? group_by_item (',' group_by_item)*)?
      (HAVING having=search_condition)?
    ;

// https://msdn.microsoft.com/en-us/library/ms189463.aspx
top_clause
    : TOP (top_percent | top_count) (WITH TIES)?
    ;

top_percent
    : (REAL | FLOAT) PERCENT
    | '(' expression ')' PERCENT
    ;

top_count
    : DECIMAL
    | '(' expression ')'
    ;

// https://msdn.microsoft.com/en-us/library/ms188385.aspx
order_by_clause
    : ORDER BY order_by_expression (',' order_by_expression)*
      (OFFSET expression (ROW | ROWS) (FETCH (FIRST | NEXT) expression (ROW | ROWS) ONLY)?)?
    ;

// https://msdn.microsoft.com/en-us/library/ms173812.aspx
for_clause
    : FOR BROWSE
    | FOR XML xml_common_directives?
    | FOR XML (AUTO | RAW | PATH | EXPLICIT) ','? ('(' STRING ')')? xml_common_directives*
    ;

xml_common_directives
    : ',' (BINARY_BASE64 | TYPE | ROOT)
    ;

order_by_expression
    : expression (ASC | DESC)?
    ;

group_by_item
    : expression
    /*| rollup_spec
    | cube_spec
    | grouping_sets_spec
    | grand_total*/
    ;

option_clause
    // https://msdn.microsoft.com/en-us/library/ms181714.aspx
    : OPTION '(' option (',' option)* ')'
    ;

option
    : FAST number_rows=DECIMAL
    | (HASH | ORDER) GROUP
    | (MERGE | HASH | CONCAT) UNION
    | (LOOP | MERGE | HASH) JOIN
    | EXPAND VIEWS
    | FORCE ORDER
    | IGNORE_NONCLUSTERED_COLUMNSTORE_INDEX
    | KEEP PLAN
    | KEEPFIXED PLAN
    | MAXDOP number_of_processors=DECIMAL
    | MAXRECURSION number_recursion=DECIMAL
    | OPTIMIZE FOR '(' optimize_for_arg (',' optimize_for_arg)* ')'
    | OPTIMIZE FOR UNKNOWN
    | PARAMETERIZATION (SIMPLE | FORCED)
    | RECOMPILE
    | ROBUST PLAN
    | USE PLAN STRING
    ;

optimize_for_arg
    : LOCAL_ID (UNKNOWN | '=' (constant | NULL))
    ;

// https://msdn.microsoft.com/en-us/library/ms176104.aspx
select_list
    : select_list_elem (',' select_list_elem)*
    ;

udt_method_arguments
    : '(' execute_var_string (',' execute_var_string)* ')'
    ;

// https://docs.microsoft.com/ru-ru/sql/t-sql/queries/select-clause-transact-sql
asterisk
    : '*'
    | table_name '.' asterisk
    ;

column_elem
    : (table_name '.')? (column_name=id | '$' IDENTITY | '$' ROWGUID) as_column_alias?
    ;

udt_elem
    : udt_column_name=id '.' non_static_attr=id udt_method_arguments as_column_alias?
    | udt_column_name=id ':' ':' static_attr=id udt_method_arguments? as_column_alias?
    ;

expression_elem
    : column_alias eq='=' expression
    | expression as_column_alias?
    ;

select_list_elem
    : asterisk
    | column_elem
    | udt_elem
    | expression_elem
    ;

table_sources
    : table_source (',' table_source)*
    ;

// https://msdn.microsoft.com/en-us/library/ms177634.aspx
table_source
    : table_source_item_joined
    | '(' table_source_item_joined ')'
    ;

table_source_item_joined
    : table_source_item join_part*
    ;

table_source_item
    : table_name_with_hint        as_table_alias?
    | full_table_name             as_table_alias?
    | rowset_function             as_table_alias?
    | derived_table              (as_table_alias column_alias_list?)?
    | change_table                as_table_alias
    | function_call               as_table_alias?
    | LOCAL_ID                    as_table_alias?
    | LOCAL_ID '.' function_call (as_table_alias column_alias_list?)?
    | open_xml
    | ':' ':' function_call       as_table_alias? // Build-in function (old syntax)
    ;

// https://docs.microsoft.com/en-us/sql/t-sql/functions/openxml-transact-sql
open_xml
    : OPENXML '(' expression ',' expression (',' expression)? ')'
    (WITH '(' schema_declaration ')' )?
    ;

schema_declaration
    : column_declaration (',' column_declaration)*
    ;

column_declaration
    : ID data_type (STRING)?
    ;

change_table
    : CHANGETABLE '(' CHANGES table_name ',' (NULL | DECIMAL | LOCAL_ID) ')'
    ;

// https://msdn.microsoft.com/en-us/library/ms191472.aspx
join_part
    // https://msdn.microsoft.com/en-us/library/ms173815(v=sql.120).aspx
    : (INNER? |
       join_type=(LEFT | RIGHT | FULL) OUTER?) (join_hint=(LOOP | HASH | MERGE | REMOTE))?
       JOIN table_source ON search_condition
    | CROSS JOIN table_source
    | CROSS APPLY table_source
    | OUTER APPLY table_source
    | PIVOT pivot_clause as_table_alias
    | UNPIVOT unpivot_clause as_table_alias
    ;

pivot_clause
    : '(' aggregate_windowed_function FOR full_column_name IN column_alias_list ')'
    ;

unpivot_clause
    : '(' expression FOR full_column_name IN '(' full_column_name_list ')' ')'
    ;

full_column_name_list
    : full_column_name (',' full_column_name)*
    ;

table_name_with_hint
    : table_name with_table_hints?
    ;

// https://msdn.microsoft.com/en-us/library/ms190312.aspx
rowset_function
    :  (
        OPENROWSET LR_BRACKET provider_name = STRING COMMA connectionString = STRING COMMA sql = STRING RR_BRACKET
     )
     | ( OPENROWSET '(' BULK data_file=STRING ',' (bulk_option (',' bulk_option)* | id)')' )
    ;

// runtime check.
bulk_option
    : id '=' bulk_option_value=(DECIMAL | STRING)
    ;

derived_table
    : subquery
    | '(' subquery ')'
    | table_value_constructor
    | '(' table_value_constructor ')'
    ;

function_call
    : ranking_windowed_function                         #RANKING_WINDOWED_FUNC
    | aggregate_windowed_function                       #AGGREGATE_WINDOWED_FUNC
    | analytic_windowed_function                        #ANALYTIC_WINDOWED_FUNC
    | scalar_function_name '(' expression_list? ')'     #SCALAR_FUNCTION
    // https://msdn.microsoft.com/en-us/library/ms173784.aspx
    | BINARY_CHECKSUM '(' '*' ')'                       #BINARY_CHECKSUM
    // https://msdn.microsoft.com/en-us/library/hh231076.aspx
    // https://msdn.microsoft.com/en-us/library/ms187928.aspx
    | CAST '(' expression AS data_type ')'              #CAST
    | CONVERT '(' convert_data_type=data_type ','convert_expression=expression (',' style=expression)? ')'                              #CONVERT
    // https://msdn.microsoft.com/en-us/library/ms189788.aspx
    | CHECKSUM '(' '*' ')'                              #CHECKSUM
    // https://msdn.microsoft.com/en-us/library/ms190349.aspx
    | COALESCE '(' expression_list ')'                  #COALESCE
    // https://msdn.microsoft.com/en-us/library/ms188751.aspx
    | CURRENT_TIMESTAMP                                 #CURRENT_TIMESTAMP
    // https://msdn.microsoft.com/en-us/library/ms176050.aspx
    | CURRENT_USER                                      #CURRENT_USER
    // https://msdn.microsoft.com/en-us/library/ms186819.aspx
    | DATEADD '(' ID ',' expression ',' expression ')'  #DATEADD
    // https://msdn.microsoft.com/en-us/library/ms189794.aspx
    | DATEDIFF '(' ID ',' expression ',' expression ')' #DATEDIFF
    // https://msdn.microsoft.com/en-us/library/ms174395.aspx
    | DATENAME '(' ID ',' expression ')'                #DATENAME
    // https://msdn.microsoft.com/en-us/library/ms174420.aspx
    | DATEPART '(' ID ',' expression ')'                #DATEPART
    // https://docs.microsoft.com/en-us/sql/t-sql/functions/getdate-transact-sql
    | GETDATE '(' ')'                                   #GETDATE
    // https://docs.microsoft.com/en-us/sql/t-sql/functions/getdate-transact-sql
    | GETUTCDATE '(' ')'                                #GETUTCDATE
    // https://msdn.microsoft.com/en-us/library/ms189838.aspx
    | IDENTITY '(' data_type (',' seed=DECIMAL)? (',' increment=DECIMAL)? ')'                                                           #IDENTITY
    // https://msdn.microsoft.com/en-us/library/bb839514.aspx
    | MIN_ACTIVE_ROWVERSION                             #MIN_ACTIVE_ROWVERSION
    // https://msdn.microsoft.com/en-us/library/ms177562.aspx
    | NULLIF '(' expression ',' expression ')'          #NULLIF
    // https://msdn.microsoft.com/fr-fr/library/ms188043.aspx
    | STUFF '(' expression ',' DECIMAL ',' DECIMAL ',' expression ')'                                                                   #STUFF
    // https://msdn.microsoft.com/en-us/library/ms177587.aspx
    | SESSION_USER                                      #SESSION_USER
    // https://msdn.microsoft.com/en-us/library/ms179930.aspx
    | SYSTEM_USER                                       #SYSTEM_USER
    // https://msdn.microsoft.com/en-us/library/ms184325.aspx
    | ISNULL '(' expression ',' expression ')'          #ISNULL
    // https://docs.microsoft.com/en-us/sql/t-sql/xml/xml-data-type-methods
    | xml_data_type_methods                             #XML_DATA_TYPE_FUNC
    ;

xml_data_type_methods
    : value_method
    | query_method
    | exist_method
    | modify_method
    | nodes_method
    ;

value_method
    : (LOCAL_ID | ID | EVENTDATA | query_method) '.' VALUE '(' xquery=STRING ',' sqltype=STRING ')'
    | (LOCAL_ID | ID | EVENTDATA | query_method) '.' ROW '.' VALUE '(' xquery=STRING ',' sqltype=STRING ')'
    | (LOCAL_ID | ID | EVENTDATA | query_method) '.' PARAM_NODE '.' VALUE '(' xquery=STRING ',' sqltype=STRING ')'
    ;

query_method
    : (LOCAL_ID | ID | full_table_name) '.' QUERY '(' xquery=STRING ')'
    | (LOCAL_ID | ID | full_table_name) '.' ROW '.' QUERY '(' xquery=STRING ')'
    ;

exist_method
    : (LOCAL_ID | ID) '.' EXIST '(' xquery=STRING ')'
    ;

modify_method
    : (LOCAL_ID | ID) '.' MODIFY '(' xml_dml=STRING ')'
    ;

nodes_method
    : (LOCAL_ID | ID) '.' NODES '(' xquery=STRING ')'
    ;


switch_section
    : WHEN expression THEN expression
    ;

switch_search_condition_section
    : WHEN search_condition THEN expression
    ;

as_column_alias
    : AS? column_alias
    ;

as_table_alias
    : AS? table_alias
    ;

table_alias
    : id with_table_hints?
    ;

// https://msdn.microsoft.com/en-us/library/ms187373.aspx
with_table_hints
    : WITH? '(' table_hint (','? table_hint)* ')'
    ;

// https://msdn.microsoft.com/en-us/library/ms187373.aspx
insert_with_table_hints
    : WITH '(' table_hint (','? table_hint)* ')'
    ;

// Id runtime check. Id can be (FORCESCAN, HOLDLOCK, NOLOCK, NOWAIT, PAGLOCK, READCOMMITTED,
// READCOMMITTEDLOCK, READPAST, READUNCOMMITTED, REPEATABLEREAD, ROWLOCK, TABLOCK, TABLOCKX
// UPDLOCK, XLOCK)
table_hint
    : NOEXPAND? ( INDEX '(' index_value (',' index_value)* ')'
                | INDEX '=' index_value
                | FORCESEEK ('(' index_value '(' ID  (',' ID)* ')' ')')?
                | SERIALIZABLE
                | SNAPSHOT
                | SPATIAL_WINDOW_MAX_CELLS '=' DECIMAL
                | ID)
    ;

index_value
    : id | DECIMAL
    ;

column_alias_list
    : '(' column_alias (',' column_alias)* ')'
    ;

column_alias
    : id
    | STRING
    ;

table_value_constructor
    : VALUES '(' expression_list ')' (',' '(' expression_list ')')*
    ;

expression_list
    : expression (',' expression)*
    ;

// https://msdn.microsoft.com/en-us/library/ms189798.aspx
ranking_windowed_function
    : (RANK | DENSE_RANK | ROW_NUMBER) '(' ')' over_clause
    | NTILE '(' expression ')' over_clause
    ;

// https://msdn.microsoft.com/en-us/library/ms173454.aspx
aggregate_windowed_function
    : (AVG | MAX | MIN | SUM | STDEV | STDEVP | VAR | VARP)
      '(' all_distinct_expression ')' over_clause?
    | (COUNT | COUNT_BIG)
      '(' ('*' | all_distinct_expression) ')' over_clause?
    | CHECKSUM_AGG '(' all_distinct_expression ')'
    | GROUPING '(' expression ')'
    | GROUPING_ID '(' expression_list ')'
    ;

// https://docs.microsoft.com/en-us/sql/t-sql/functions/analytic-functions-transact-sql
analytic_windowed_function
    : (FIRST_VALUE | LAST_VALUE) '(' expression ')' over_clause
    | (LAG | LEAD) '(' expression  (',' expression (',' expression)? )? ')' over_clause
    ;

all_distinct_expression
    : (ALL | DISTINCT)? expression
    ;

// https://msdn.microsoft.com/en-us/library/ms189461.aspx
over_clause
    : OVER '(' (PARTITION BY expression_list)? order_by_clause? row_or_range_clause? ')'
    ;

row_or_range_clause
    : (ROWS | RANGE) window_frame_extent
    ;

window_frame_extent
    : window_frame_preceding
    | BETWEEN window_frame_bound AND window_frame_bound
    ;

window_frame_bound
    : window_frame_preceding
    | window_frame_following
    ;

window_frame_preceding
    : UNBOUNDED PRECEDING
    | DECIMAL PRECEDING
    | CURRENT ROW
    ;

window_frame_following
    : UNBOUNDED FOLLOWING
    | DECIMAL FOLLOWING
    ;

create_database_option:
    FILESTREAM ( database_filestream_option (',' database_filestream_option)* )
    | DEFAULT_LANGUAGE EQUAL ( id | STRING )
    | DEFAULT_FULLTEXT_LANGUAGE EQUAL ( id | STRING )
    | NESTED_TRIGGERS EQUAL ( OFF | ON )
    | TRANSFORM_NOISE_WORDS EQUAL ( OFF | ON )
    | TWO_DIGIT_YEAR_CUTOFF EQUAL DECIMAL
    | DB_CHAINING ( OFF | ON )
    | TRUSTWORTHY ( OFF | ON )
    ;

database_filestream_option:
     LR_BRACKET
     (
         ( NON_TRANSACTED_ACCESS EQUAL ( OFF | READ_ONLY | FULL ) )
         |
         ( DIRECTORY_NAME EQUAL STRING )
     )
     RR_BRACKET
    ;

database_file_spec:
    file_group | file_spec;

file_group:
     FILEGROUP id
     ( CONTAINS FILESTREAM )?
     ( DEFAULT )?
     ( CONTAINS MEMORY_OPTIMIZED_DATA )?
     file_spec ( ',' file_spec )*
    ;
file_spec
    : LR_BRACKET
      NAME EQUAL ( id | STRING ) ','?
      FILENAME EQUAL file = STRING ','?
      ( SIZE EQUAL file_size ','? )?
      ( MAXSIZE EQUAL (file_size | UNLIMITED )','? )?
      ( FILEGROWTH EQUAL file_size ','? )?
      RR_BRACKET
    ;


// Primitive.
entity_name
      : (server=id '.' database=id '.'  schema=id   '.'
      |              database=id '.' (schema=id)? '.'
      |                               schema=id   '.')? table=id
    ;


entity_name_for_azure_dw
      : schema=id
      | schema=id '.' object_name=id
      ;

entity_name_for_parallel_dw
      : schema_database=id
      | schema=id '.' object_name=id
      ;

full_table_name
    : (server=id '.' database=id '.'  schema=id   '.'
      |              database=id '.' (schema=id)? '.'
      |                               schema=id   '.')? table=id
    ;

table_name
    : (database=id '.' (schema=id)? '.' | schema=id '.')? table=id
    | (database=id '.' (schema=id)? '.' | schema=id '.')? BLOCKING_HIERARCHY
    ;

simple_name
    : (schema=id '.')? name=id
    ;

func_proc_name
    : (database=id '.' (schema=id)? '.' | (schema=id) '.')? procedure=id
    ;

ddl_object
    : full_table_name
    | LOCAL_ID
    ;
/*  There are some RESERVED WORDS that can be column names */
full_column_name
    : (table_name '.')? column_name=id
    | (table_name '.')? COMPATIBILITY_LEVEL
    | (table_name '.')? STATUS
    | (table_name '.')? QUOTED_IDENTIFIER
    | (table_name '.')? ARITHABORT
    | (table_name '.')? ANSI_WARNINGS
    | (table_name '.')? ANSI_PADDING
    | (table_name '.')? ANSI_NULLS

    ;

column_name_list_with_order
    : id (ASC | DESC)? (',' id (ASC | DESC)?)*
    ;

column_name_list
    : id (',' id)*
    ;

cursor_name
    : id
    | LOCAL_ID
    ;

on_off
    : ON
    | OFF
    ;

clustered
    : CLUSTERED
    | NONCLUSTERED
    ;

null_notnull
    : NOT? NULL
    ;

null_or_default
    :(null_notnull | DEFAULT constant_expression (WITH VALUES)?)
    ;

scalar_function_name
    : func_proc_name
    | RIGHT
    | LEFT
    | BINARY_CHECKSUM
    | CHECKSUM
    ;

begin_conversation_timer
    : BEGIN CONVERSATION TIMER '(' LOCAL_ID ')' TIMEOUT '=' time ';'?
    ;

begin_conversation_dialog
    : BEGIN DIALOG (CONVERSATION)? dialog_handle=LOCAL_ID
      FROM SERVICE initiator_service_name=service_name
      TO SERVICE target_service_name=service_name (',' service_broker_guid=STRING)?
      ON CONTRACT contract_name
      (WITH
        ((RELATED_CONVERSATION | RELATED_CONVERSATION_GROUP) '=' LOCAL_ID ','?)?
        (LIFETIME '=' (DECIMAL | LOCAL_ID) ','?)?
        (ENCRYPTION '=' (ON | OFF))? )?
      ';'?
    ;

contract_name
    : (id | expression)
    ;

service_name
    : (id | expression)
    ;

end_conversation
    : END CONVERSATION conversation_handle=LOCAL_ID ';'?
      (WITH (ERROR '=' faliure_code=(LOCAL_ID | STRING) DESCRIPTION '=' failure_text=(LOCAL_ID | STRING))? CLEANUP? )?
    ;

waitfor_conversation
    : WAITFOR? '(' get_conversation ')' (','? TIMEOUT timeout=time)? ';'?
    ;

get_conversation
    :GET CONVERSATION GROUP conversation_group_id=(STRING | LOCAL_ID) FROM queue=queue_id ';'?
    ;

queue_id
    : (database_name=id '.' schema_name=id '.' name=id)
    | id
    ;

send_conversation
    : SEND ON CONVERSATION conversation_handle=(STRING | LOCAL_ID)
      MESSAGE TYPE message_type_name=expression
      ('(' message_body_expression=(STRING | LOCAL_ID) ')' )?
      ';'?
    ;

// https://msdn.microsoft.com/en-us/library/ms187752.aspx
// TODO: implement runtime check or add new tokens.
data_type
    /*: BIGINT
    | BINARY '(' DECIMAL ')'
    | BIT
    | CHAR '(' DECIMAL ')'
    | DATE
    | DATETIME
    | DATETIME2
    | DATETIMEOFFSET '(' DECIMAL ')'
    | DECIMAL '(' DECIMAL ',' DECIMAL ')'
    | FLOAT
    | GEOGRAPHY
    | GEOMETRY
    | HIERARCHYID
    | IMAGE
    | INT
    | MONEY
    | NCHAR '(' DECIMAL ')'
    | NTEXT
    | NUMERIC '(' DECIMAL ',' DECIMAL ')'
    | NVARCHAR '(' DECIMAL | MAX ')'
    | REAL
    | SMALLDATETIME
    | SMALLINT
    | SMALLMONEY
    | SQL_VARIANT
    | TEXT
    | TIME '(' DECIMAL ')'
    | TIMESTAMP
    | TINYINT
    | UNIQUEIDENTIFIER
    | VARBINARY '(' DECIMAL | MAX ')'
    | VARCHAR '(' DECIMAL | MAX ')'
    | XML*/
    : id IDENTITY? ('(' (DECIMAL | MAX) (',' DECIMAL)? ')')?
    | INT
    | TINYINT
    | SMALLINT
    | BIGINT
    ;

default_value
    : NULL
    | DEFAULT
    | constant
    ;

// https://msdn.microsoft.com/en-us/library/ms179899.aspx
constant
    : STRING // string, datetime or uniqueidentifier
    | BINARY
    | sign? DECIMAL
    | sign? (REAL | FLOAT)  // float or decimal
    | sign? dollar='$' (DECIMAL | FLOAT)       // money
    ;

sign
    : '+'
    | '-'
    ;

// https://msdn.microsoft.com/en-us/library/ms175874.aspx
id
    : simple_id
    | DOUBLE_QUOTE_ID
    | SQUARE_BRACKET_ID
    ;

simple_id
    : ID
    | ABSOLUTE
    | ACTIVE
    | ADDRESS
    | APPLY
    | AUTO
    | AVAILABILITY
    | AVG
    | CALLED
    | CALLER
    | CAST
    | CATCH
    | CHECKSUM_AGG
    | COMMITTED
    | CONCAT
    | CONCAT_NULL_YIELDS_NULL
    | CONTROL
    | COOKIE
    | COUNT
    | COUNTER
    | COUNT_BIG
    | DATA_COMPRESSION
    | DELAY
    | DELETED
    | DENSE_RANK
    | DISABLE
    | DYNAMIC
    | ENCRYPTION
    | EVENTDATA
    | EXPAND
    | FAST
    | FAST_FORWARD
    | FILENAME
    | FILLFACTOR
    | FIRST
    | FOLLOWING
    | FORCE
    | FORCESEEK
    | FORWARD_ONLY
    | FULLSCAN
    | GLOBAL
    | GROUPING
    | GROUPING_ID
    | HASH
    | IMPERSONATE
    | INSENSITIVE
    | INSERTED
    | ISOLATION
    | KEEP
    | KEEPFIXED
    | KEY
    | FORCED
    | KEYSET
    | IGNORE_NONCLUSTERED_COLUMNSTORE_INDEX
    | INPUT
    | LAST
    | LEVEL
    | LOCAL
    | LOCATION
    | LOCK_ESCALATION
    | LOGIN
    | LOOP
    | MASTER
    | MARK
    | MAX
    | MAXDOP
    | MAXRECURSION
    | MAX_ROLLOVER_FILES
    | MAX_MEMORY
    | MIN
    | MODIFY
    | NAME
    | NEXT
    | NOCOUNT
    | NOEXPAND
    | NORECOMPUTE
    | NTILE
    | NUMBER
    | OFFSET
    | OFFSETS
    | ONLINE
    | ONLY
    | OPTIMISTIC
    | OPTIMIZE
    | OUT
    | OUTPUT
    | OWNER
    | PAGE
    | PARAMETERIZATION
    | PARTITION
    | PATH
    | PRECEDING
    | PRIOR
    | PRIVILEGES
    | PUBLIC
    | RANGE
    | RANK
    | RAW
    | READONLY
    | READ_ONLY
    | RECOMPILE
    | RELATIVE
    | REMOTE
    | REPEATABLE
    | RETURN
    | RETURNS
    | ROBUST
    | ROOT
    | ROW
    | ROWCOUNT
    | ROWGUID
    | ROWS
    | ROW_NUMBER
    | SAFETY
    | SAMPLE
    | SID
    | SIZE
    | SCHEMABINDING
    | SCROLL
    | SCROLL_LOCKS
    | SELF
    | SERIALIZABLE
    | SERVER
    | SIMPLE
    | SNAPSHOT
    | SOURCE
    | SPATIAL_WINDOW_MAX_CELLS
    | STATE
    | STATIC
    | STATS_STREAM
    | STDEV
    | STDEVP
    | SUM
    | TARGET
    | TEXTIMAGE_ON
    | THROW
    | TIES
    | TIME
    | TRY
    | TYPE
    | TYPE_WARNING
    | UNBOUNDED
    | UNCOMMITTED
    | UNKNOWN
    | USING
    | VAR
    | VARP
    | VALUE
    | VIEW_METADATA
    | VIEWS
    | WORK
    | XML
    | XMLNAMESPACES
    ;

// https://msdn.microsoft.com/en-us/library/ms188074.aspx
// Spaces are allowed for comparison operators.
comparison_operator
    : '=' | '>' | '<' | '<' '=' | '>' '=' | '<' '>' | '!' '=' | '!' '>' | '!' '<'
    ;

assignment_operator
    : '+=' | '-=' | '*=' | '/=' | '%=' | '&=' | '^=' | '|='
    ;

file_size
    : DECIMAL( KB | MB | GB | TB | '%' )?
    ;<|MERGE_RESOLUTION|>--- conflicted
+++ resolved
@@ -1894,11 +1894,7 @@
   :RETURNS TABLE
   (WITH function_option (',' function_option)*)?
   AS?
-<<<<<<< HEAD
-  RETURN (select_statement | '(' select_statement ')')
-=======
   RETURN ('(' select_statement ')' | select_statement)
->>>>>>> 3512864b
   ;
 
 func_body_returns_table
