--- conflicted
+++ resolved
@@ -1549,59 +1549,52 @@
     ;
 
 function_call
-<<<<<<< HEAD
-    : ranking_windowed_function                                         #RANKING_WINDOWED
-    | aggregate_windowed_function                                       #AGGREGATE_WINDOW
-    | analytic_windowed_function                                        #ANALYTIC_WINDOW
-    | scalar_function_name '(' expression_list? ')'                     #SCALAR_FUNCTION
-=======
     : ranking_windowed_function
     | aggregate_windowed_function
     | analytic_windowed_function
     | scalar_function_name '(' expression_list? ')'
->>>>>>> ac6276e3
     // https://msdn.microsoft.com/en-us/library/ms173784.aspx
-    | BINARY_CHECKSUM '(' '*' ')'					#BINARY_CHECKSUM
+    | BINARY_CHECKSUM '(' '*' ')'					
     // https://msdn.microsoft.com/en-us/library/hh231076.aspx
     // https://msdn.microsoft.com/en-us/library/ms187928.aspx
-    | CAST '(' expression AS data_type ')'                              #CAST
+    | CAST '(' expression AS data_type ')'                              
     | CONVERT '(' convert_data_type=data_type ','convert_expression=expression (',' style=expression)? ')'  #CONVERT
     // https://msdn.microsoft.com/en-us/library/ms189788.aspx
-    | CHECKSUM '(' '*' ')'						#CHECKSUM
+    | CHECKSUM '(' '*' ')'						
     // https://msdn.microsoft.com/en-us/library/ms190349.aspx         
-    | COALESCE '(' expression_list ')'                                  #COALESCE
+    | COALESCE '(' expression_list ')'                                  
     // https://msdn.microsoft.com/en-us/library/ms188751.aspx
-    | CURRENT_TIMESTAMP							#CURRENT_TIMESTAMP
+    | CURRENT_TIMESTAMP						
     // https://msdn.microsoft.com/en-us/library/ms176050.aspx
-    | CURRENT_USER                                                      #CURRENT_USER
+    | CURRENT_USER                                                     
     // https://msdn.microsoft.com/en-us/library/ms186819.aspx
-    | DATEADD '(' ID ',' expression ',' expression ')'                  #DATEADD
+    | DATEADD '(' ID ',' expression ',' expression ')'                
     // https://msdn.microsoft.com/en-us/library/ms189794.aspx
-    | DATEDIFF '(' ID ',' expression ',' expression ')'                 #DATEDIFF
+    | DATEDIFF '(' ID ',' expression ',' expression ')'              
     // https://msdn.microsoft.com/en-us/library/ms174395.aspx
-    | DATENAME '(' ID ',' expression ')'				#DATENAME
+    | DATENAME '(' ID ',' expression ')'			
     // https://msdn.microsoft.com/en-us/library/ms174420.aspx
-    | DATEPART '(' ID ',' expression ')'				#DATEPART
+    | DATEPART '(' ID ',' expression ')'		
     // https://docs.microsoft.com/en-us/sql/t-sql/functions/getdate-transact-sql
-    | GETDATE '(' ')'							#GETDATE
+    | GETDATE '(' ')'							
     // https://docs.microsoft.com/en-us/sql/t-sql/functions/getdate-transact-sql
-    | GETUTCDATE '(' ')'						#GETUTCDATE
+    | GETUTCDATE '(' ')'					
     // https://msdn.microsoft.com/en-us/library/ms189838.aspx
-    | IDENTITY '(' data_type (',' seed=DECIMAL)? (',' increment=DECIMAL)? ')' #IDENTITY
+    | IDENTITY '(' data_type (',' seed=DECIMAL)? (',' increment=DECIMAL)? ')' 
     // https://msdn.microsoft.com/en-us/library/bb839514.aspx
-    | MIN_ACTIVE_ROWVERSION						#MIN_ACTIVE_ROWVERSION
+    | MIN_ACTIVE_ROWVERSION						
     // https://msdn.microsoft.com/en-us/library/ms177562.aspx
-    | NULLIF '(' expression ',' expression ')'				#NULLIF
+    | NULLIF '(' expression ',' expression ')'			
     // https://msdn.microsoft.com/fr-fr/library/ms188043.aspx
-    | STUFF '(' expression ',' DECIMAL ',' DECIMAL ',' expression ')'   #STUFF
+    | STUFF '(' expression ',' DECIMAL ',' DECIMAL ',' expression ')'  
     // https://msdn.microsoft.com/en-us/library/ms177587.aspx
-    | SESSION_USER							#SESSION_USER
+    | SESSION_USER						
     // https://msdn.microsoft.com/en-us/library/ms179930.aspx
-    | SYSTEM_USER							#SYSTEM_USER
+    | SYSTEM_USER							
     // https://msdn.microsoft.com/en-us/library/ms184325.aspx
-    | ISNULL '(' expression ',' expression ')'				#ISNULL
+    | 	#ISNULL
     // https://docs.microsoft.com/en-us/sql/t-sql/xml/xml-data-type-methods
-    | xml_data_type_methods						#XML_DATATA_TYPE_METHODS
+    | xml_data_type_methods						
     ;
 
 xml_data_type_methods
