<project xmlns="http://maven.apache.org/POM/4.0.0" xmlns:xsi="http://www.w3.org/2001/XMLSchema-instance"
	xsi:schemaLocation="http://maven.apache.org/POM/4.0.0 http://maven.apache.org/xsd/maven-4.0.0.xsd">
	<modelVersion>4.0.0</modelVersion>
	<groupId>com.antlr.grammarsv4</groupId>
	<artifactId>grammarsv4</artifactId>
	<packaging>pom</packaging>
	<version>1.0-SNAPSHOT</version>
	<name>ANTLR4 grammars</name>
	<profiles>
		<profile>
			<id>test</id>
				<activation>
					<activeByDefault>false</activeByDefault>
				</activation>
			<modules>
				<module>_grammar-test</module>
			</modules>
		</profile>
		<profile>
			<activation>
				<activeByDefault>true</activeByDefault>
			</activation>
			<id>grammarv4</id>
			<modules>
			<module>abnf</module>
			<module>agc</module>
			<!--		<module>antlr3</module>-->
			<module>antlr4</module>
			<module>apex</module>
			<module>arithmetic</module>
			<module>asm6502</module>
			<module>asn</module>
			<!-- AspectJ requires the Java grammar which is not on the AspectJ tree -->
			<!--		<module>aspectj</module> -->
			<module>atl</module>
			<module>basic</module>
			<module>bnf</module>
			<module>brainfuck</module>
			<module>c</module>
			<module>calculator</module>
			<module>clf</module>
			<module>clif</module>
			<module>clojure</module>
			<module>cobol85</module>
			<module>cookie</module>			
			<module>cool</module>
			<module>cpp</module>
			<module>creole</module>
			<module>csharp</module>
			<module>css3</module>
			<module>csv</module>
			<module>datetime</module>
			<module>dcm</module>
			<module>dot</module>
			<module>ecmascript</module>
			<module>emailaddress</module>
			<module>erlang</module>
			<module>fasta</module>
			<module>fol</module>
			<module>fortran77</module>
			<module>fusion-tables</module>
			<module>gff3</module>
			<module>gml</module>
			<module>golang</module>
			<module>graphql</module>
			<module>graphstream-dgs</module>
			<module>html</module>
			<module>icalendar</module>
			<module>idl</module>
			<module>informix</module>
			<module>iri</module>
			<module>java</module>
			<module>java8</module>
			<module>java8-pt</module>
			<module>javadoc</module>
			<module>jpa</module>
			<module>json</module>
			<module>kotlin</module>
			<module>kuka</module>
			<module>lambda</module>
			<module>less</module>
			<module>logo</module>
			<module>lolcode</module>
			<module>lua</module>
			<module>masm</module>
			<module>mdx</module>
			<module>memcached_protocol</module>
			<module>metric</module>
			<module>modelica</module>
			<module>modula2pim4</module>
			<module>mps</module>
			<module>mumath</module>
			<module>mumps</module>
			<module>mysql</module>
			<!-- <module>objc</module> -->
			<module>oncrpc</module>
			<module>p</module>
			<module>pascal</module>
			<module>pcre</module>
			<module>pddl</module>
			<module>pdp7</module>
			<module>peoplecode</module>
			<module>pgn</module>
			<module>php</module>
			<module>plsql</module>
			<module>postalcode</module>
			<module>powerbuilder</module>
			<module>prolog</module>
			<module>propcalc</module>
			<module>protobuf3</module>
			<module>properties</module>
			<module>python3</module>
			<module>python3alt</module>
			<module>r</module>
			<module>rcs</module>
			<module>redcode</module>
			<module>robotwars</module>
<<<<<<< HEAD
=======
			<module>romannumerals</module>
>>>>>>> b6f078e5
			<module>rpn</module>
			<module>ruby</module>
			<module>scala</module>
			<module>scss</module>
			<module>sexpression</module>
			<module>sharc</module>
			<module>smalltalk</module>
			<module>snobol</module>
			<module>sparql</module>
			<module>sqlite</module>
			<module>stacktrace</module>
			<module>stringtemplate</module>
			<module>suokif</module>
			<module>swift2</module>
			<module>swift3</module>
			<module>swift-fin</module>
			<module>telephone</module>
			<module>tiny</module>
			<module>tinyc</module>
			<module>tnsnames</module>
			<module>tnt</module>
			<module>tsql</module>
			<module>turtle</module>
			<module>ucb-logo</module>
			<module>unicode</module>
			<module>url</module>
			<module>useragent</module>
			<module>vb6</module>
			<module>vba</module>
			<module>verilog</module>
			<module>vhdl</module>
			<module>wavefront</module>
			<module>webidl</module>
			<module>xml</module>
			<module>xpath</module>
			<module>z</module>
			<!-- testing repository -->
			<!--<module>grammar-test</module>-->
			</modules>
		</profile>
	</profiles>
	<properties>
		<project.build.sourceEncoding>UTF-8</project.build.sourceEncoding>
		<target.jvm>1.6</target.jvm>
		<antlr.version>4.7</antlr.version>
		<antlr4test-maven-plugin.version>1.9</antlr4test-maven-plugin.version>
	</properties>
	<dependencies>
		<dependency>
			<groupId>org.antlr</groupId>
			<artifactId>antlr4-runtime</artifactId>
			<version>${antlr.version}</version>
			<type>jar</type>
			<scope>compile</scope>
		</dependency>
		<dependency>
			<groupId>junit</groupId>
			<artifactId>junit</artifactId>
			<version>4.12</version>
		</dependency>
	</dependencies>
	<build>
		<plugins>
			<plugin>
				<groupId>org.apache.maven.plugins</groupId>
				<artifactId>maven-compiler-plugin</artifactId>
				<version>3.0</version>
				<configuration>
					<source>${target.jvm}</source>
					<target>${target.jvm}</target>
				</configuration>
			</plugin>
		</plugins>
	</build>
</project><|MERGE_RESOLUTION|>--- conflicted
+++ resolved
@@ -115,10 +115,7 @@
 			<module>rcs</module>
 			<module>redcode</module>
 			<module>robotwars</module>
-<<<<<<< HEAD
-=======
 			<module>romannumerals</module>
->>>>>>> b6f078e5
 			<module>rpn</module>
 			<module>ruby</module>
 			<module>scala</module>
